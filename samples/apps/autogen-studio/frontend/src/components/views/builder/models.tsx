import {
  ArrowDownTrayIcon,
  ArrowUpTrayIcon,
  DocumentDuplicateIcon,
  ExclamationTriangleIcon,
  InformationCircleIcon,
  PlusIcon,
  TrashIcon,
} from "@heroicons/react/24/outline";
import { Button, Dropdown, Input, MenuProps, Modal, message } from "antd";
import * as React from "react";
import { IModelConfig, IStatus } from "../../types";
import { appContext } from "../../../hooks/provider";
import {
  fetchJSON,
  getServerUrl,
  sanitizeConfig,
  timeAgo,
  truncateText,
} from "../../utils";
import { BounceLoader, Card, CardHoverBar, LoadingOverlay } from "../../atoms";
import TextArea from "antd/es/input/TextArea";

const ModelsView = ({}: any) => {
  const [loading, setLoading] = React.useState(false);
  const [error, setError] = React.useState<IStatus | null>({
    status: true,
    message: "All good",
  });

  const { user } = React.useContext(appContext);
  const serverUrl = getServerUrl();
  const listModelsUrl = `${serverUrl}/models?user_id=${user?.email}`;
  const saveModelsUrl = `${serverUrl}/models`;
  const deleteModelUrl = `${serverUrl}/models/delete`;
  const testModelUrl = `${serverUrl}/models/test`;

  const defaultModel: IModelConfig = {
    model: "gpt-4-1106-preview",
    description: "Sample OpenAI GPT-4 model",
    user_id: user?.email,
  };

  const [models, setModels] = React.useState<IModelConfig[] | null>([]);
  const [selectedModel, setSelectedModel] = React.useState<IModelConfig | null>(
    null
  );
  const [newModel, setNewModel] = React.useState<IModelConfig | null>(
    defaultModel
  );

  const [showNewModelModal, setShowNewModelModal] = React.useState(false);

  const [showModelModal, setShowModelModal] = React.useState(false);

  const deleteModel = (model: IModelConfig) => {
    setError(null);
    setLoading(true);
    // const fetch;
    const payLoad = {
      method: "DELETE",
      headers: {
        "Content-Type": "application/json",
      },
      body: JSON.stringify({
        user_id: user?.email,
        model: model,
      }),
    };

    const onSuccess = (data: any) => {
      if (data && data.status) {
        message.success(data.message);
        setModels(data.data);
      } else {
        message.error(data.message);
      }
      setLoading(false);
    };
    const onError = (err: any) => {
      setError(err);
      message.error(err.message);
      setLoading(false);
    };
    fetchJSON(deleteModelUrl, payLoad, onSuccess, onError);
  };

  const fetchModels = () => {
    setError(null);
    setLoading(true);
    const payLoad = {
      method: "GET",
      headers: {
        "Content-Type": "application/json",
      },
    };

    const onSuccess = (data: any) => {
      if (data && data.status) {
        setModels(data.data);
      } else {
        message.error(data.message);
      }
      setLoading(false);
    };
    const onError = (err: any) => {
      setError(err);
      message.error(err.message);
      setLoading(false);
    };
    fetchJSON(listModelsUrl, payLoad, onSuccess, onError);
  };

  const saveModel = (model: IModelConfig) => {
    setError(null);
    setLoading(true);

    const payLoad = {
      method: "POST",
      headers: {
        Accept: "application/json",
        "Content-Type": "application/json",
      },
      body: JSON.stringify({
        user_id: user?.email,
        model: model,
      }),
    };

    const onSuccess = (data: any) => {
      if (data && data.status) {
        message.success(data.message);
        // console.log("models", data.data);
        setModels(data.data);
      } else {
        message.error(data.message);
      }
      setLoading(false);
    };
    const onError = (err: any) => {
      setError(err);
      message.error(err.message);
      setLoading(false);
    };
    fetchJSON(saveModelsUrl, payLoad, onSuccess, onError);
  };

  React.useEffect(() => {
    if (user) {
      // console.log("fetching messages", messages);
      fetchModels();
    }
  }, []);

  const modelRows = (models || []).map((model: IModelConfig, i: number) => {
    const cardItems = [
      {
        title: "Download",
        icon: ArrowDownTrayIcon,
        onClick: (e: any) => {
          e.stopPropagation();
          // download workflow as workflow.name.json
          const element = document.createElement("a");
          const sanitizedSkill = sanitizeConfig(model);
          const file = new Blob([JSON.stringify(sanitizedSkill)], {
            type: "application/json",
          });
          element.href = URL.createObjectURL(file);
          element.download = `model_${model.model}.json`;
          document.body.appendChild(element); // Required for this to work in FireFox
          element.click();
        },
        hoverText: "Download",
      },
      {
        title: "Make a Copy",
        icon: DocumentDuplicateIcon,
        onClick: (e: any) => {
          e.stopPropagation();
          let newModel = { ...model };
          newModel.model = `${model.model} Copy`;
          newModel.user_id = user?.email;
          newModel.timestamp = new Date().toISOString();
          if (newModel.id) {
            delete newModel.id;
          }
          setNewModel(newModel);
          setShowNewModelModal(true);
        },
        hoverText: "Make a Copy",
      },
      {
        title: "Delete",
        icon: TrashIcon,
        onClick: (e: any) => {
          e.stopPropagation();
          deleteModel(model);
        },
        hoverText: "Delete",
      },
    ];
    return (
      <li key={"modelrow" + i} className=" " style={{ width: "200px" }}>
        <Card
          className="h-full p-2 cursor-pointer"
          title={
            <div className="  ">{truncateText(model.model || "", 20)}</div>
          }
          onClick={() => {
            setSelectedModel(model);
            setShowModelModal(true);
          }}
        >
          <div
            style={{ minHeight: "65px" }}
            className="my-2   break-words"
            aria-hidden="true"
          >
            {" "}
            {truncateText(model.description || model.model || "", 70)}
          </div>
          <div
            className="text-xs"
            aria-label={`Last updated ${timeAgo(model.timestamp || "")}`}
          >
            {timeAgo(model.timestamp || "")}
          </div>
          <div
            onMouseEnter={(e) => {
              e.stopPropagation();
            }}
            className=" mt-2 text-right opacity-0 group-hover:opacity-100 "
          >
<<<<<<< HEAD
            {" "}
            <div
              role="button"
              className="text-accent text-xs inline-block hover:bg-primary p-2 rounded"
              onClick={(e) => {
                e.stopPropagation();
                deleteModel(model);
              }}
            >
              <TrashIcon className=" w-5, h-5 cursor-pointer inline-block" />
              <span className="text-xs hidden"> delete</span>
            </div>
          </div>
        </Card>
      </li>
=======
            <div style={{ minHeight: "65px" }} className="my-2   break-words">
              {" "}
              {truncateText(model.description || model.model || "", 70)}
            </div>
            <div className="text-xs">{timeAgo(model.timestamp || "")}</div>
            <CardHoverBar items={cardItems} />
          </Card>
        </div>
      </div>
>>>>>>> 3a3d4cc2
    );
  });

  const ModelModal = ({
    model,
    setModel,
    showModelModal,
    setShowModelModal,
    handler,
  }: {
    model: IModelConfig | null;
    setModel: (model: IModelConfig | null) => void;
    showModelModal: boolean;
    setShowModelModal: (show: boolean) => void;
    handler?: (agent: IModelConfig) => void;
  }) => {
    const [loadingModelTest, setLoadingModelTest] = React.useState(false);
    const [modelStatus, setModelStatus] = React.useState<IStatus | null>(null);

    const [localModel, setLocalModel] = React.useState<IModelConfig | null>(
      model
    );
    const testModel = (model: IModelConfig) => {
      setModelStatus(null);
      setLoadingModelTest(true);
      const payLoad = {
        method: "POST",
        headers: {
          "Content-Type": "application/json",
        },
        body: JSON.stringify({
          user_id: user?.email,
          model: model,
        }),
      };

      const onSuccess = (data: any) => {
        if (data && data.status) {
          message.success(data.message);
          setModelStatus(data.data);
        } else {
          message.error(data.message);
        }
        setLoadingModelTest(false);
        setModelStatus(data);
      };
      const onError = (err: any) => {
        message.error(err.message);
        setLoadingModelTest(false);
      };
      fetchJSON(testModelUrl, payLoad, onSuccess, onError);
    };

    return (
      <Modal
        title={
          <>
            Model Specification{" "}
            <span className="text-accent font-normal">{model?.model}</span>{" "}
          </>
        }
        width={800}
        open={showModelModal}
        footer={[
          <Button
            key="close"
            onClick={() => {
              setModel(null);
              setShowModelModal(false);
            }}
          >
            Close
          </Button>,
          <Button
            key="test"
            type="primary"
            loading={loadingModelTest}
            onClick={() => {
              if (localModel) {
                testModel(localModel);
              }
            }}
          >
            Test Model
          </Button>,
          <Button
            key="save"
            type="primary"
            onClick={() => {
              setModel(null);
              setShowModelModal(false);
              if (handler) {
                if (localModel) {
                  handler(localModel);
                }
              }
            }}
          >
            Save
          </Button>,
        ]}
        onOk={() => {
          setModel(null);
          setShowModelModal(false);
          if (handler) {
            if (localModel) {
              handler(localModel);
            }
          }
        }}
        onCancel={() => {
          setModel(null);
          setShowModelModal(false);
        }}
      >
        <div className="relative ">
          <div className="text-sm my-2">Enter parameters for your model.</div>
          <Input
            placeholder="Model Name"
            value={localModel?.model}
            onChange={(e) => {
              setLocalModel({ ...localModel, model: e.target.value });
            }}
          />
          <Input.Password
            className="mt-2"
            placeholder="API Key"
            value={localModel?.api_key}
            onChange={(e) => {
              if (localModel) {
                setLocalModel({ ...localModel, api_key: e.target.value });
              }
            }}
          />
          <Input
            className="mt-2"
            placeholder="Base URL"
            value={localModel?.base_url}
            onChange={(e) => {
              if (localModel) {
                setLocalModel({ ...localModel, base_url: e.target.value });
              }
            }}
          />
          <Input
            className="mt-2"
            placeholder="API Type (e.g. azure)"
            value={localModel?.api_type}
            onChange={(e) => {
              if (localModel) {
                setLocalModel({ ...localModel, api_type: e.target.value });
              }
            }}
          />
          <Input
            className="mt-2"
            placeholder="API Version (optional)"
            value={localModel?.api_version}
            onChange={(e) => {
              if (localModel) {
                setLocalModel({ ...localModel, api_version: e.target.value });
              }
            }}
          />
          <TextArea
            className="mt-2"
            placeholder="Description"
            value={localModel?.description}
            onChange={(e) => {
              if (localModel) {
                setLocalModel({ ...localModel, description: e.target.value });
              }
            }}
          />

          {localModel?.api_type === "azure" && (
            <div className="mt-4 text-xs">
              Note: For Azure OAI models, you will need to specify all fields.
            </div>
          )}

          {modelStatus && (
            <div
              className={`text-sm border mt-4 rounded text-secondary p-2 ${
                modelStatus.status ? "border-accent" : " border-red-500 "
              }`}
            >
              <InformationCircleIcon className="h-4 w-4 inline mr-1" />
              {modelStatus.message}

              {/* <span className="block"> Note </span> */}
            </div>
          )}
        </div>
      </Modal>
    );
  };

  const uploadModel = () => {
    const input = document.createElement("input");
    input.type = "file";
    input.accept = ".json";
    input.onchange = (e: any) => {
      const file = e.target.files[0];
      const reader = new FileReader();
      reader.onload = (e: any) => {
        const contents = e.target.result;
        if (contents) {
          try {
            const model = JSON.parse(contents);
            if (model) {
              setNewModel(model);
              setShowNewModelModal(true);
            }
          } catch (e) {
            message.error("Invalid model file");
          }
        }
      };
      reader.readAsText(file);
    };
    input.click();
  };

  const modelsMenuItems: MenuProps["items"] = [
    // {
    //   type: "divider",
    // },
    {
      key: "uploadmodel",
      label: (
        <div>
          <ArrowUpTrayIcon className="w-5 h-5 inline-block mr-2" />
          Upload Model
        </div>
      ),
    },
  ];

  const modelsMenuItemOnClick: MenuProps["onClick"] = ({ key }) => {
    if (key === "uploadmodel") {
      uploadModel();
      return;
    }
  };

  return (
    <div className="text-primary  ">
      <ModelModal
        model={selectedModel}
        setModel={setSelectedModel}
        setShowModelModal={setShowModelModal}
        showModelModal={showModelModal}
        handler={(model: IModelConfig | null) => {
          if (model) {
            saveModel(model);
          }
        }}
      />

      <ModelModal
        model={newModel}
        setModel={setNewModel}
        setShowModelModal={setShowNewModelModal}
        showModelModal={showNewModelModal}
        handler={(model: IModelConfig | null) => {
          if (model) {
            saveModel(model);
          }
        }}
      />

      <div className="mb-2   relative">
        <div className="     rounded  ">
          <div className="flex mt-2 pb-2 mb-2 border-b">
            <div className="flex-1 font-semibold mb-2 ">
              {" "}
              Models ({modelRows.length}){" "}
            </div>
            <div>
              <Dropdown.Button
                type="primary"
                menu={{
                  items: modelsMenuItems,
                  onClick: modelsMenuItemOnClick,
                }}
                placement="bottomRight"
                trigger={["click"]}
                onClick={() => {
                  setShowNewModelModal(true);
                }}
              >
                <PlusIcon className="w-5 h-5 inline-block mr-1" />
                New Model
              </Dropdown.Button>
            </div>
          </div>

          <div className="text-xs mb-2 pb-1  ">
            {" "}
            Create model configurations that can be reused in your agents and
            workflows. {selectedModel?.model}
            {models && models.length > 0 && (
              <span className="block my-2 border rounded border-secondary p-2">
                <ExclamationTriangleIcon className="w-4 h-4 inline-block mr-1" />{" "}
                Note: Changes made to your model do not automatically get
                updated in your workflow. After creating or editing your model,{" "}
                <span className="font-semibold underline">
                  you must also (re-)add
                </span>{" "}
                it to your workflow.
              </span>
            )}
          </div>
          {models && models.length > 0 && (
            <div className="w-full  relative">
              <LoadingOverlay loading={loading} />
              <ul className="   flex flex-wrap gap-3">{modelRows}</ul>
            </div>
          )}

          {models && models.length === 0 && !loading && (
            <div className="text-sm border mt-4 rounded text-secondary p-2">
              <InformationCircleIcon className="h-4 w-4 inline mr-1" />
              No models found. Please create a new model which can be reused
              with agents.
            </div>
          )}

          {loading && (
            <div className="  w-full text-center">
              {" "}
              <BounceLoader />{" "}
              <span className="inline-block"> loading .. </span>
            </div>
          )}
        </div>
      </div>
    </div>
  );
};

export default ModelsView;<|MERGE_RESOLUTION|>--- conflicted
+++ resolved
@@ -225,39 +225,9 @@
           >
             {timeAgo(model.timestamp || "")}
           </div>
-          <div
-            onMouseEnter={(e) => {
-              e.stopPropagation();
-            }}
-            className=" mt-2 text-right opacity-0 group-hover:opacity-100 "
-          >
-<<<<<<< HEAD
-            {" "}
-            <div
-              role="button"
-              className="text-accent text-xs inline-block hover:bg-primary p-2 rounded"
-              onClick={(e) => {
-                e.stopPropagation();
-                deleteModel(model);
-              }}
-            >
-              <TrashIcon className=" w-5, h-5 cursor-pointer inline-block" />
-              <span className="text-xs hidden"> delete</span>
-            </div>
-          </div>
+          <CardHoverBar items={cardItems} />
         </Card>
       </li>
-=======
-            <div style={{ minHeight: "65px" }} className="my-2   break-words">
-              {" "}
-              {truncateText(model.description || model.model || "", 70)}
-            </div>
-            <div className="text-xs">{timeAgo(model.timestamp || "")}</div>
-            <CardHoverBar items={cardItems} />
-          </Card>
-        </div>
-      </div>
->>>>>>> 3a3d4cc2
     );
   });
 
