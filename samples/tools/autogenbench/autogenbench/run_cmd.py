import os
import errno
import shutil
import subprocess
import json
import sys
import time
import pathlib
import argparse
import docker
import random
from autogen import config_list_from_json
from autogen.oai.openai_utils import filter_config
from .version import __version__

# Figure out where everything is
SCRIPT_PATH = os.path.realpath(__file__)
SCRIPT_NAME = os.path.basename(SCRIPT_PATH)
SCRIPT_DIR = os.path.dirname(SCRIPT_PATH)

TASK_TIMEOUT = 60 * 60 * 2 # 2 hours

BASE_TEMPLATE_PATH = os.path.join(SCRIPT_DIR, "template")
RESOURCES_PATH = os.path.join(SCRIPT_DIR, "res")

# What platform are we running?
IS_WIN32 = sys.platform == "win32"

# This is the tag given to the image that is *built* when no other image is provided.
# Do not use this field to specify the name of an existing image (e.g., on Dockerhub)
DEFAULT_DOCKER_IMAGE_TAG = "autogenbench:default"

DEFAULT_ENV_FILE = "ENV.json"


# Get a random number generator for subsampling
subsample_rng = random.Random(425)


def run_scenarios(
    scenario,
    n_repeats,
    is_native,
    config_list,
    requirements,
    docker_image=None,
    results_dir="Results",
    subsample=None,
):
    """
    Run a set autogenbench scenarios a given number of times.

    Args:
        scenario (path):    The file or folder containing the scenario JSONL instances. If given a folder, then
                            all JSONL files in the folder will be loaded and run.
        n_repeats (int):    The number of times each scenario instance will be repeated
        is_native (bool):   True if the scenario should be run locally rather than in Docker (proceed with caution!)
        config_list (list): An Autogen OAI_CONFIG_LIST to be used when running scenarios.
        results_dir (path): The folder were results will be saved.
    """

    files = []

    # Figure out which files or folders we are working with
    if scenario == "-" or os.path.isfile(scenario):
        files.append(scenario)
    elif os.path.isdir(scenario):
        for f in os.listdir(scenario):
            scenario_file = os.path.join(scenario, f)

            if not os.path.isfile(scenario_file):
                continue

            if not scenario_file.lower().endswith(".jsonl"):
                continue

            files.append(scenario_file)
    else:
        raise FileNotFoundError(errno.ENOENT, os.strerror(errno.ENOENT), scenario)

    # Run all the scenario files
    for scenario_file in files:
        scenario_name = None
        scenario_dir = None
        file_handle = None

        # stdin
        if scenario_file == "-":
            scenario_name = "stdin"
            scenario_dir = "."
            file_handle = sys.stdin
        else:
            scenario_name = os.path.basename(scenario_file).split(".")
            scenario_name.pop()
            scenario_name = ".".join(scenario_name)
            scenario_dir = os.path.dirname(os.path.realpath(scenario_file))
            file_handle = open(scenario_file, "rt")

        # Read all the lines, then subsample if needed
        lines = [line for line in file_handle]
        if subsample is not None:
            # How many lines are we sampling
            n = 0
            # It's a proportion
            if 0 <= subsample < 1:
                n = int(len(lines) * subsample + 0.5)
            # It's a raw count
            else:
                n = int(subsample)
            n = max(0, min(n, len(lines)))
            lines = subsample_rng.sample(lines, n)

        for line in lines:
            instance = json.loads(line)

            # Create a folder to store the results
            # Results base
            if not os.path.isdir(results_dir):
                os.mkdir(results_dir)

            # Results for the scenario
            results_scenario = os.path.join(results_dir, scenario_name)
            if not os.path.isdir(results_scenario):
                os.mkdir(results_scenario)

            # Results for the instance
            results_instance = os.path.join(results_scenario, instance["id"])
            if not os.path.isdir(results_instance):
                os.mkdir(results_instance)

            # Results for the repeats
            for i in range(0, n_repeats):
                results_repetition = os.path.join(results_instance, str(i))

                # Skip it if it already exists
                if os.path.isdir(results_repetition):
                    print(f"Found folder {results_repetition} ... Skipping.")
                    continue
                print(f"Running scenario {results_repetition}")

                # Expand the scenario
                expand_scenario(scenario_dir, instance, results_repetition, requirements)

                # Prepare the environment (keys/values that need to be added)
                env = get_scenario_env(config_list)

                # Run the scenario
                if is_native:
                    run_scenario_natively(results_repetition, env)
                else:
                    run_scenario_in_docker(
                        results_repetition,
                        env,
                        docker_image=docker_image,
                    )

        # Close regular files
        if scenario_file != "-":
            file_handle.close()


def expand_scenario(scenario_dir, scenario, output_dir, requirements):
    """
    Expand a scenario into a folder.
    Despite some awkwardness created by backwards compatibility and notational conveniences, expansion is conceptually simple.
    It is a series of copy commands (similar to `cp -R`), followed by a series of in-place fine and replace operations.
    """

    template = scenario["template"]

    # Either key works for finding the substiturions list. "values" may be deprecated in the future
    substitutions = scenario["substitutions"] if "substitutions" in scenario else scenario["values"]

    # Older versions are only one-level deep. Convert them,
    if len(substitutions) > 0 and isinstance(substitutions[next(iter(substitutions))], str):
        substitutions = {"scenario.py": substitutions}

    copy_operations = []

    # Handle file (str), folder (str), or mapping (List) templates
    if isinstance(template, str):
        template_path = os.path.join(scenario_dir, template)
        if os.path.isdir(template_path):
            copy_operations.append((template, ""))
        else:
            copy_operations.append((template, "scenario.py"))
    elif isinstance(template, list):
        for elm in template:
            if isinstance(elm, list):
                copy_operations.append((elm[0], elm[1]))
            else:
                copy_operations.append((elm, ""))
    else:
        raise ValueError("expand_scenario expects an str or list for 'template'")

    # The global includes folder is always copied
    shutil.copytree(
        BASE_TEMPLATE_PATH,
        output_dir,
        ignore=shutil.ignore_patterns("*.example"),
        dirs_exist_ok=False,
    )

    # Expand other folders
    for items in copy_operations:
        src_path = pathlib.Path(os.path.join(scenario_dir, items[0])).absolute()
        dest_path = pathlib.Path(os.path.join(output_dir, items[1])).absolute()

        if os.path.isdir(src_path):
            shutil.copytree(src_path, dest_path, dirs_exist_ok=True)
        else:
            if os.path.isdir(dest_path):
                # If the destination is a directory, use the same filename
                shutil.copyfile(src_path, os.path.join(dest_path, os.path.basename(src_path)))
            else:
                # Otherwuse use the filename provided
                shutil.copyfile(src_path, dest_path)

    # Copy the requirements file if specified
    if requirements is not None:
        shutil.copyfile(requirements, pathlib.Path(os.path.join(output_dir, "requirements.txt")))

    # Expand templated files
    for templated_file in substitutions.keys():  # Keys are relative file paths
        # Read the templated file into memory
        template_contents = list()
        with open(os.path.join(output_dir, templated_file), "rt") as fh:
            for line in fh:
                template_contents.append(line)

        # Rewrite the templated file with substitutions
        values = substitutions[templated_file]
        with open(os.path.join(output_dir, templated_file), "wt") as fh:
            for line in template_contents:
                for k, v in values.items():
                    line = line.replace(k, v)
                fh.write(line)


def get_scenario_env(config_list, env_file=DEFAULT_ENV_FILE):
    """
    Return a dictionary of environment variables needed to run a scenario.

    Args:
        config_list (list): An Autogen OAI_CONFIG_LIST to be used when running scenarios.
        env_file (str): The path to the env_file to read. (default: DEFAULT_ENV_FILE)

    Returns: A dictionary of keys and values that need to be added to the system environment.
    """
    env = dict()

    # Populate with commonly needed keys
    openai_api_key = os.environ.get("OPENAI_API_KEY")
    if openai_api_key is not None and len(openai_api_key.strip()) > 0:
        env["OPENAI_API_KEY"] = openai_api_key

    bing_api_key = os.environ.get("BING_API_KEY")
    if bing_api_key is not None and len(bing_api_key.strip()) > 0:
        env["BING_API_KEY"] = bing_api_key

    # Update with any values from the ENV.json file
    if os.path.isfile(env_file):
        with open(env_file, "rt") as fh:
            env.update(json.loads(fh.read()))

    # Include the config_list that we are using
    config_list_json = json.dumps(config_list)
    env["OAI_CONFIG_LIST"] = config_list_json

    return env


def run_scenario_natively(work_dir, env, timeout=TASK_TIMEOUT):
    """
    Run a scenario in the native environment.

    Args:
        work_dir (path): the path to the working directory previously created to house this sceario instance
    """

    # Get the current working directory
    cwd = os.getcwd()

    # Prepare the environment variables
    full_env = os.environ.copy()
    full_env.update(env)

    # Navigate to the scenario
    os.chdir(work_dir)
    print("\n\n" + os.getcwd() + "\n===================================================================")

    # Prepare the run script
    with open(os.path.join("run.sh"), "wt") as f:
        f.write(
            f"""#
echo RUN.SH STARTING !#!#
export AUTOGEN_TESTBED_SETTING="Native"
echo "autogenbench version: {__version__}" > timestamp.txt

# Create and activate the virtual environment
# This is called in a subprocess, and will not impact the parent
{sys.executable} -m venv .autogenbench_venv
. .autogenbench_venv/bin/activate

# Run the global init script if it exists
if [ -f global_init.sh ] ; then
    . ./global_init.sh
fi

# Run the scenario init script if it exists
if [ -f scenario_init.sh ] ; then
    . ./scenario_init.sh
fi

# Run the scenario
pip install -r requirements.txt
echo SCENARIO.PY STARTING !#!#
timeout --preserve-status --kill-after {timeout  + 30}s {timeout}s python scenario.py
EXIT_CODE=$?
if [ $EXIT_CODE -ne 0 ]; then
    echo SCENARIO.PY EXITED WITH CODE: $EXIT_CODE !#!#
else
    echo SCENARIO.PY COMPLETE !#!#
fi

# Clean up
if [ -d .cache ] ; then
    rm -Rf .cache
fi

if [ -d __pycache__ ] ; then
    rm -Rf __pycache__
fi

# Run the scenario finalize script if it exists
if [ -f scenario_finalize.sh ] ; then
    . ./scenario_finalize.sh
fi

# Run the global finalize script if it exists
if [ -f global_finalize.sh ] ; then
    . ./global_finalize.sh
fi

# We don't need to deactivate the venv because it's
# contained in the subprocess; but we should clean it up
if [ -d .autogenbench_venv ] ; then
    rm -Rf .autogenbench_venv
fi

echo RUN.SH COMPLETE !#!#
"""
        )

    # Run the script and log the output
    with open("console_log.txt", "wb") as f:
        process = subprocess.Popen(
            ["sh", "run.sh"],
            env=full_env,
            stdout=subprocess.PIPE,
            stderr=subprocess.STDOUT,
        )
        for c in iter(lambda: process.stdout.read(1), b""):
            f.write(c)
            os.write(sys.stdout.fileno(), c)  # Write binary to stdout

    # Return where we started
    os.chdir(cwd)
    return


def run_scenario_in_docker(work_dir, env, timeout=TASK_TIMEOUT, docker_image=None):
    """
    Run a scenario in a Docker environment.

    Args:
        work_dir (path): the path to the working directory previously created to house this sceario instance
        timeout (Optional, int): the number of seconds to allow a Docker container to run before timing out
    """

    client = docker.from_env()
    image = None

    # If the docker_image is None, then we will fetch DEFAULT_DOCKER_IMAGE_TAG, if present,
    # or build it if missing.
    if docker_image is None:
        # Pull a suitable image
        try:
            image = client.images.get(DEFAULT_DOCKER_IMAGE_TAG)
        except docker.errors.ImageNotFound:
            print(f"Building default Docker image '{DEFAULT_DOCKER_IMAGE_TAG}'. This may take a few minutes...")
            try:
                build_default_docker_image(client, DEFAULT_DOCKER_IMAGE_TAG)
                image = client.images.get(DEFAULT_DOCKER_IMAGE_TAG)
            except docker.errors.DockerException:
                print(f"Failed to build image '{DEFAULT_DOCKER_IMAGE_TAG}'")

    # Otherwise get the requested image
    else:
        try:
            image = client.images.get(docker_image)
        except docker.errors.ImageNotFound:
            # pull the image
            print(f"Pulling image '{docker_image}'")
            try:
                image = client.images.pull(docker_image)
            except docker.errors.DockerException:
                print(f"Failed to pull image '{docker_image}'")

    # Prepare the run script
    with open(os.path.join(work_dir, "run.sh"), "wt", newline="\n") as f:
        f.write(
            f"""#
echo RUN.SH STARTING !#!#
export AUTOGEN_TESTBED_SETTING="Docker"

umask 000
echo "autogenbench version: {__version__}" > timestamp.txt

# Run the global init script if it exists
if [ -f global_init.sh ] ; then
    . ./global_init.sh
fi

# Run the scenario init script if it exists
if [ -f scenario_init.sh ] ; then
    . ./scenario_init.sh
fi

# Run the scenario
pip install -r requirements.txt
echo SCENARIO.PY STARTING !#!#
timeout --preserve-status --kill-after {timeout  + 30}s {timeout}s python scenario.py
EXIT_CODE=$?
if [ $EXIT_CODE -ne 0 ]; then
    echo SCENARIO.PY EXITED WITH CODE: $EXIT_CODE !#!#
else
    echo SCENARIO.PY COMPLETE !#!#
fi

# Clean up
if [ -d .cache ] ; then
    rm -Rf .cache
fi

if [ -d __pycache__ ] ; then
    rm -Rf __pycache__
fi

# Run the scenario finalize script if it exists
if [ -f scenario_finalize.sh ] ; then
    . ./scenario_finalize.sh
fi

# Run the global finalize script if it exists
if [ -f global_finalize.sh ] ; then
    . ./global_finalize.sh
fi

echo RUN.SH COMPLETE !#!#
"""
        )

    # Figure out what folders to mount
    volumes = {str(pathlib.Path(work_dir).absolute()): {"bind": "/workspace", "mode": "rw"}}

    # Add the autogen repo if we can find it
    autogen_repo_base = os.environ.get("AUTOGENBENCH_REPO_BASE")
    if autogen_repo_base is None:
        autogen_repo_base = find_autogen_repo(os.getcwd())
    elif not os.path.isdir(autogen_repo_base):
        raise FileNotFoundError(errno.ENOENT, os.strerror(errno.ENOENT), autogen_repo_base)

    if autogen_repo_base is not None:
        volumes[str(pathlib.Path(autogen_repo_base).absolute())] = {"bind": "/autogen", "mode": "rw"}

    print("Mounting:")
    for k in volumes:
        bind = volumes[k]["bind"]
        mode = volumes[k]["mode"].upper()
        if bind == "/workspace":
            k = os.path.relpath(k)
        print(f"[{mode}]\t'{k}' => '{bind}'")
    print("===================================================================")

    # Create and run the container
    container = client.containers.run(
        image,
        command=["sh", "run.sh"],
        working_dir="/workspace",
        environment=env,
        detach=True,
        remove=True,
        auto_remove=True,
        volumes=volumes,
    )

    # Read the logs in a streaming fashion. Keep an eye on the time to make sure we don't need to stop.
    docker_timeout = timeout + 60  # One full minute after the bash timeout command should have already triggered
    start_time = time.time()
    logs = container.logs(stream=True)
    log_file = open(os.path.join(work_dir, "console_log.txt"), "wt", encoding="utf-8")
    stopping = False
    exiting = False

<<<<<<< HEAD
    while True:
        try:
            chunk = next(logs)  # Manually step the iterator so it is captures with the try-catch

            # Stream the data to the log file and the console
            chunk = chunk.decode("utf-8")
            log_file.write(chunk)
            log_file.flush()
            sys.stdout.reconfigure(encoding="utf-8")
            sys.stdout.write(chunk)
            sys.stdout.flush()

            # Check if we need to terminate
            if not stopping and time.time() - start_time >= docker_timeout:
                container.stop()

                # Don't exit the loop right away, as there are things we may still want to read from the logs
                # but remember how we got here.
                stopping = True
        except KeyboardInterrupt:
            log_file.write("\nKeyboard interrupt (Ctrl-C). Attempting to exit gracefully.\n")
            log_file.flush()
            sys.stdout.write("\nKeyboard interrupt (Ctrl-C). Attempting to exit gracefully.\n")
            sys.stdout.flush()

            # Start the exit process, and give it a minute, but keep iterating
=======
    for chunk in logs:  # When streaming it should return a generator
        # Stream the data to the log file and the console
        chunk = chunk.decode("utf-8")
        log_file.write(chunk)
        log_file.flush()
        sys.stdout.reconfigure(encoding="utf-8")
        sys.stdout.write(chunk)
        sys.stdout.flush()

        # Check if we need to terminate
        if not stopping and time.time() - start_time >= docker_timeout:
>>>>>>> 8fe54bb8
            container.stop()
            exiting = True
            docker_timeout = time.time() - start_time + 60
        except StopIteration:
            break

    # Clean up the container
    try:
        container.remove()
    except docker.errors.APIError:
        pass

    if stopping:  # By this line we've exited the loop, and the container has actually stopped.
        log_file.write("\nDocker timed out.\n")
        log_file.flush()
        sys.stdout.write("\nDocker timed out.\n")
        sys.stdout.flush()

    if exiting:  # User hit ctrl-C
        sys.exit(1)


def build_default_docker_image(docker_client, image_tag):
    for segment in docker_client.api.build(
        path=RESOURCES_PATH,
        dockerfile="Dockerfile",
        rm=True,
        tag=image_tag,
        decode=True,
    ):
        if "stream" in segment:
            sys.stdout.write(segment["stream"])


def find_autogen_repo(path):
    """
    Utility for identifying if the path is a subdirectory of the autogen repo.

    Returns: the path to the root of the autogen repo if one is found, otherwise None
    """

    # Normalize the path (we expect a directory)
    path = os.path.abspath(path)
    if os.path.isfile(path):
        path = os.path.dirname(path)

    while True:
        test_path = os.path.join(path, "autogen", "agentchat", "conversable_agent.py")  # We found autogen
        if os.path.isfile(test_path):
            return path

        # Stop if we hit the root
        parent_dir = os.path.abspath(os.path.join(path, os.pardir))
        if parent_dir == path:
            break

        # Keep searching
        path = parent_dir

    return None


def run_cli(args):
    invocation_cmd = args[0]
    args = args[1:]

    # Prepare the argument parser
    parser = argparse.ArgumentParser(
        prog=invocation_cmd,
        description=f"{invocation_cmd} will run the specified AutoGen scenarios for a given number of repetitions and record all logs and trace information. When running in a Docker environment (default), each run will begin from a common, tightly controlled, environment. The resultant logs can then be further processed by other scripts to produce metrics.".strip(),
    )

    parser.add_argument(
        "scenario",
        help="The JSONL scenario file to run. If a directory is specified, then all JSONL scenarios in the directory are run. If set to '-', then read from stdin.",
    )
    parser.add_argument(
        "-c",
        "--config",
        type=str,
        help="The environment variable name or path to the OAI_CONFIG_LIST (default: OAI_CONFIG_LIST).",
        default="OAI_CONFIG_LIST",
    )
    parser.add_argument(
        "-r",
        "--repeat",
        type=int,
        help="The number of repetitions to run for each scenario (default: 1).",
        default=1,
    )
    parser.add_argument(
        "-s",
        "--subsample",
        type=str,
        help='Run on a subsample of the tasks in the JSONL file(s). If a decimal value is specified, then run on the given proportion of tasks in each file. For example "0.7" would run on 70%% of tasks, and "1.0" would run on 100%% of tasks. If an integer value is specified, then randomly select *that* number of tasks from each specified JSONL file. For example "7" would run tasks, while "1" would run only 1 task from each specified JSONL file. (default: 1.0; which is 100%%)',
        default=None,
    )
    parser.add_argument(
        "-m",
        "--model",
        type=str,
        help="Filters the config_list to include only models matching the provided model name or tag (default: None, which is all models).",
        default=None,
    )
    parser.add_argument(
        "--requirements",
        type=str,
        help="The requirements file to pip install before running the scenario.",
        default=None,
    )
    parser.add_argument(
        "-d",
        "--docker-image",
        type=str,
        help="The Docker image to use when running scenarios. Can not be used together with --native. (default: '"
        + DEFAULT_DOCKER_IMAGE_TAG
        + "', which will be created if not present)",
        default=None,
    )
    parser.add_argument(
        "--native",
        action="store_true",
        help="Run the scenarios natively rather than in docker. NOTE: This is not advisable, and should be done with great caution.",
    )

    parsed_args = parser.parse_args(args)

    # Load the OAI_CONFIG_LIST
    config_list = config_list_from_json(env_or_file=parsed_args.config)

    # Add the model name to the tags to simplify filtering
    for entry in config_list:
        if "tags" not in entry:
            entry["tags"] = list()
        if entry["model"] not in entry["tags"]:
            entry["tags"].append(entry["model"])

    # Filter if requested
    if parsed_args.model is not None:
        filter_dict = {"tags": [parsed_args.model]}
        config_list = filter_config(config_list, filter_dict)
        if len(config_list) == 0:
            sys.exit(
                f"The model configuration list is empty. This may be because the model filter '{parsed_args.model}' returned 0 results."
            )

    # Don't allow both --docker-image and --native on the same command
    if parsed_args.docker_image is not None and parsed_args.native:
        sys.exit("The options --native and --docker-image can not be used together. Exiting.")

    # Warn if running natively
    if parsed_args.native:
        if IS_WIN32:
            sys.exit("Running scenarios with --native is not supported in Windows. Exiting.")

        if parsed_args.requirements is not None:
            sys.exit("--requirements is not compatible with --native. Exiting.")

        sys.stderr.write(
            "WARNING: Running natively, without Docker, not only poses the usual risks of executing arbitrary AI generated code on your machine, it also makes it impossible to ensure that each test starts from a known and consistent set of initial conditions. For example, if the agents spend time debugging and installing Python libraries to solve the task, then those libraries will be available to all other runs. In other words, earlier runs can influence later runs, leading to many confounds in testing.\n\n"
        )

        # Does an environment variable override the prompt?
        allow_native = os.environ.get("AUTOGENBENCH_ALLOW_NATIVE")
        if allow_native is None or allow_native == "":
            choice = input(
                'Are you absolutely sure you want to continue with native execution? Type "Yes" exactly, and in full, to proceed: '
            )
            if choice.strip().lower() != "yes":
                sys.exit("Received '" + choice + "'. Exiting.")
        elif allow_native.strip().lower() != "yes":
            sys.exit(f"Exiting because AUTOGENBENCH_ALLOW_NATIVE is '{allow_native}'\n")
        else:
            sys.stderr.write(f"Continuing because AUTOGENBENCH_ALLOW_NATIVE is '{allow_native}'\n")
            time.sleep(0.75)  # Pause very briefly so the message isn't lost in the noise

    # Parse the subsample
    subsample = None
    if parsed_args.subsample is not None:
        subsample = float(parsed_args.subsample)
        if "." in parsed_args.subsample:  # Intention is to run on a proportion
            if subsample == 1.0:  # Intention is to run 100%, which is the default
                subsample = None  # None means 100% ... which use None to differentiate from the integer 1
            elif subsample < 0 or subsample > 1.0:
                raise (
                    ValueError(
                        "Subsample must either be an integer (specified without a decimal), or a Real number between 0.0 and 1.0"
                    )
                )

    run_scenarios(
        scenario=parsed_args.scenario,
        n_repeats=parsed_args.repeat,
        is_native=True if parsed_args.native else False,
        config_list=config_list,
        requirements=parsed_args.requirements,
        docker_image=parsed_args.docker_image,
        subsample=subsample,
    )<|MERGE_RESOLUTION|>--- conflicted
+++ resolved
@@ -18,7 +18,7 @@
 SCRIPT_NAME = os.path.basename(SCRIPT_PATH)
 SCRIPT_DIR = os.path.dirname(SCRIPT_PATH)
 
-TASK_TIMEOUT = 60 * 60 * 2 # 2 hours
+TASK_TIMEOUT = 60 * 30  # 30 minutes
 
 BASE_TEMPLATE_PATH = os.path.join(SCRIPT_DIR, "template")
 RESOURCES_PATH = os.path.join(SCRIPT_DIR, "res")
@@ -503,7 +503,6 @@
     stopping = False
     exiting = False
 
-<<<<<<< HEAD
     while True:
         try:
             chunk = next(logs)  # Manually step the iterator so it is captures with the try-catch
@@ -530,19 +529,6 @@
             sys.stdout.flush()
 
             # Start the exit process, and give it a minute, but keep iterating
-=======
-    for chunk in logs:  # When streaming it should return a generator
-        # Stream the data to the log file and the console
-        chunk = chunk.decode("utf-8")
-        log_file.write(chunk)
-        log_file.flush()
-        sys.stdout.reconfigure(encoding="utf-8")
-        sys.stdout.write(chunk)
-        sys.stdout.flush()
-
-        # Check if we need to terminate
-        if not stopping and time.time() - start_time >= docker_timeout:
->>>>>>> 8fe54bb8
             container.stop()
             exiting = True
             docker_timeout = time.time() - start_time + 60
