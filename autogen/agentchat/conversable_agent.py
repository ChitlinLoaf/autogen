--- conflicted
+++ resolved
@@ -133,12 +133,8 @@
         # a dictionary of conversations, default value is list
         self._oai_messages = defaultdict(list)
         self._oai_system_message = [{"content": system_message, "role": "system"}]
-<<<<<<< HEAD
-        self.description = description if description is not None else system_message
         self._iostream = iostream or IOConsole()
-=======
         self._description = description if description is not None else system_message
->>>>>>> 81fc749e
         self._is_termination_msg = (
             is_termination_msg
             if is_termination_msg is not None
