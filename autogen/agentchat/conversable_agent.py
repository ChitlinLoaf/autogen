import asyncio
import copy
import functools
import inspect
import json
import logging
import re
import warnings
from collections import defaultdict
from functools import partial
from typing import Any, Callable, Dict, List, Literal, Optional, Tuple, Type, TypeVar, Union

from openai import BadRequestError

from autogen.exception_utils import InvalidCarryOverType, SenderRequired

from .._pydantic import model_dump
from ..cache.cache import AbstractCache
from ..code_utils import (
    UNKNOWN,
    check_can_use_docker_or_throw,
    content_str,
    decide_use_docker,
    execute_code,
    extract_code,
    infer_lang,
)
from ..coding.base import CodeExecutor
from ..coding.factory import CodeExecutorFactory
from ..formatting_utils import colored
from ..function_utils import get_function_schema, load_basemodels_if_needed, serialize_to_str
from ..oai.client import ModelClient, OpenAIWrapper
from ..runtime_logging import log_new_agent, logging_enabled
from .agent import Agent, LLMAgent
from ..io.base import IOStream
from .chat import ChatResult, a_initiate_chats, initiate_chats
from .utils import consolidate_chat_info, gather_usage_summary

__all__ = ("ConversableAgent",)

logger = logging.getLogger(__name__)

F = TypeVar("F", bound=Callable[..., Any])


class ConversableAgent(LLMAgent):
    """(In preview) A class for generic conversable agents which can be configured as assistant or user proxy.

    After receiving each message, the agent will send a reply to the sender unless the msg is a termination msg.
    For example, AssistantAgent and UserProxyAgent are subclasses of this class,
    configured with different default settings.

    To modify auto reply, override `generate_reply` method.
    To disable/enable human response in every turn, set `human_input_mode` to "NEVER" or "ALWAYS".
    To modify the way to get human input, override `get_human_input` method.
    To modify the way to execute code blocks, single code block, or function call, override `execute_code_blocks`,
    `run_code`, and `execute_function` methods respectively.
    """

    DEFAULT_CONFIG = False  # False or dict, the default config for llm inference
    MAX_CONSECUTIVE_AUTO_REPLY = 100  # maximum number of consecutive auto replies (subject to future change)

    DEFAULT_SUMMARY_PROMPT = "Summarize the takeaway from the conversation. Do not add any introductory phrases."
    DEFAULT_SUMMARY_METHOD = "last_msg"
    llm_config: Union[Dict, Literal[False]]

    def __init__(
        self,
        name: str,
        system_message: Optional[Union[str, List]] = "You are a helpful AI Assistant.",
        is_termination_msg: Optional[Callable[[Dict], bool]] = None,
        max_consecutive_auto_reply: Optional[int] = None,
        human_input_mode: Literal["ALWAYS", "NEVER", "TERMINATE"] = "TERMINATE",
        function_map: Optional[Dict[str, Callable]] = None,
        code_execution_config: Union[Dict, Literal[False]] = False,
        llm_config: Optional[Union[Dict, Literal[False]]] = None,
        default_auto_reply: Union[str, Dict] = "",
        description: Optional[str] = None,
    ):
        """
        Args:
            name (str): name of the agent.
            system_message (str or list): system message for the ChatCompletion inference.
            is_termination_msg (function): a function that takes a message in the form of a dictionary
                and returns a boolean value indicating if this received message is a termination message.
                The dict can contain the following keys: "content", "role", "name", "function_call".
            max_consecutive_auto_reply (int): the maximum number of consecutive auto replies.
                default to None (no limit provided, class attribute MAX_CONSECUTIVE_AUTO_REPLY will be used as the limit in this case).
                When set to 0, no auto reply will be generated.
            human_input_mode (str): whether to ask for human inputs every time a message is received.
                Possible values are "ALWAYS", "TERMINATE", "NEVER".
                (1) When "ALWAYS", the agent prompts for human input every time a message is received.
                    Under this mode, the conversation stops when the human input is "exit",
                    or when is_termination_msg is True and there is no human input.
                (2) When "TERMINATE", the agent only prompts for human input only when a termination message is received or
                    the number of auto reply reaches the max_consecutive_auto_reply.
                (3) When "NEVER", the agent will never prompt for human input. Under this mode, the conversation stops
                    when the number of auto reply reaches the max_consecutive_auto_reply or when is_termination_msg is True.
            function_map (dict[str, callable]): Mapping function names (passed to openai) to callable functions, also used for tool calls.
            code_execution_config (dict or False): config for the code execution.
                To disable code execution, set to False. Otherwise, set to a dictionary with the following keys:
                - work_dir (Optional, str): The working directory for the code execution.
                    If None, a default working directory will be used.
                    The default working directory is the "extensions" directory under
                    "path_to_autogen".
                - use_docker (Optional, list, str or bool): The docker image to use for code execution.
                    Default is True, which means the code will be executed in a docker container. A default list of images will be used.
                    If a list or a str of image name(s) is provided, the code will be executed in a docker container
                    with the first image successfully pulled.
                    If False, the code will be executed in the current environment.
                    We strongly recommend using docker for code execution.
                - timeout (Optional, int): The maximum execution time in seconds.
                - last_n_messages (Experimental, int or str): The number of messages to look back for code execution.
                    If set to 'auto', it will scan backwards through all messages arriving since the agent last spoke, which is typically the last time execution was attempted. (Default: auto)
            llm_config (dict or False or None): llm inference configuration.
                Please refer to [OpenAIWrapper.create](/docs/reference/oai/client#create)
                for available options.
                When using OpenAI or Azure OpenAI endpoints, please specify a non-empty 'model' either in `llm_config` or in each config of 'config_list' in `llm_config`.
                To disable llm-based auto reply, set to False.
                When set to None, will use self.DEFAULT_CONFIG, which defaults to False.
            default_auto_reply (str or dict): default auto reply when no code execution or llm-based reply is generated.
            description (str): a short description of the agent. This description is used by other agents
                (e.g. the GroupChatManager) to decide when to call upon this agent. (Default: system_message)
        """
        # we change code_execution_config below and we have to make sure we don't change the input
        # in case of UserProxyAgent, without this we could even change the default value {}
        code_execution_config = (
            code_execution_config.copy() if hasattr(code_execution_config, "copy") else code_execution_config
        )

        self._name = name
        # a dictionary of conversations, default value is list
        self._oai_messages = defaultdict(list)
        self._oai_system_message = [{"content": system_message, "role": "system"}]
        self._description = description if description is not None else system_message
        self._is_termination_msg = (
            is_termination_msg
            if is_termination_msg is not None
            else (lambda x: content_str(x.get("content")) == "TERMINATE")
        )

        self._validate_llm_config(llm_config)

        if logging_enabled():
            log_new_agent(self, locals())

        # Initialize standalone client cache object.
        self.client_cache = None

        self.human_input_mode = human_input_mode
        self._max_consecutive_auto_reply = (
            max_consecutive_auto_reply if max_consecutive_auto_reply is not None else self.MAX_CONSECUTIVE_AUTO_REPLY
        )
        self._consecutive_auto_reply_counter = defaultdict(int)
        self._max_consecutive_auto_reply_dict = defaultdict(self.max_consecutive_auto_reply)
        self._function_map = (
            {}
            if function_map is None
            else {name: callable for name, callable in function_map.items() if self._assert_valid_name(name)}
        )
        self._default_auto_reply = default_auto_reply
        self._reply_func_list = []
        self._human_input = []
        self.reply_at_receive = defaultdict(bool)
        self.register_reply([Agent, None], ConversableAgent.generate_oai_reply)
        self.register_reply([Agent, None], ConversableAgent.a_generate_oai_reply, ignore_async_in_sync_chat=True)

        # Setting up code execution.
        # Do not register code execution reply if code execution is disabled.
        if code_execution_config is not False:
            # If code_execution_config is None, set it to an empty dict.
            if code_execution_config is None:
                warnings.warn(
                    "Using None to signal a default code_execution_config is deprecated. "
                    "Use {} to use default or False to disable code execution.",
                    stacklevel=2,
                )
                code_execution_config = {}
            if not isinstance(code_execution_config, dict):
                raise ValueError("code_execution_config must be a dict or False.")

            # We have got a valid code_execution_config.
            self._code_execution_config = code_execution_config

            if self._code_execution_config.get("executor") is not None:
                if "use_docker" in self._code_execution_config:
                    raise ValueError(
                        "'use_docker' in code_execution_config is not valid when 'executor' is set. Use the appropriate arg in the chosen executor instead."
                    )

                if "work_dir" in self._code_execution_config:
                    raise ValueError(
                        "'work_dir' in code_execution_config is not valid when 'executor' is set. Use the appropriate arg in the chosen executor instead."
                    )

                if "timeout" in self._code_execution_config:
                    raise ValueError(
                        "'timeout' in code_execution_config is not valid when 'executor' is set. Use the appropriate arg in the chosen executor instead."
                    )

                # Use the new code executor.
                self._code_executor = CodeExecutorFactory.create(self._code_execution_config)
                self.register_reply([Agent, None], ConversableAgent._generate_code_execution_reply_using_executor)
            else:
                # Legacy code execution using code_utils.
                use_docker = self._code_execution_config.get("use_docker", None)
                use_docker = decide_use_docker(use_docker)
                check_can_use_docker_or_throw(use_docker)
                self._code_execution_config["use_docker"] = use_docker
                self.register_reply([Agent, None], ConversableAgent.generate_code_execution_reply)
        else:
            # Code execution is disabled.
            self._code_execution_config = False

        self.register_reply([Agent, None], ConversableAgent.generate_tool_calls_reply)
        self.register_reply([Agent, None], ConversableAgent.a_generate_tool_calls_reply, ignore_async_in_sync_chat=True)
        self.register_reply([Agent, None], ConversableAgent.generate_function_call_reply)
        self.register_reply(
            [Agent, None], ConversableAgent.a_generate_function_call_reply, ignore_async_in_sync_chat=True
        )
        self.register_reply([Agent, None], ConversableAgent.check_termination_and_human_reply)
        self.register_reply(
            [Agent, None], ConversableAgent.a_check_termination_and_human_reply, ignore_async_in_sync_chat=True
        )

        # Registered hooks are kept in lists, indexed by hookable method, to be called in their order of registration.
        # New hookable methods should be added to this list as required to support new agent capabilities.
        self.hook_lists = {
            "process_last_received_message": [],
            "process_all_messages_before_reply": [],
            "process_message_before_send": [],
        }

    def _validate_llm_config(self, llm_config):
        assert llm_config in (None, False) or isinstance(
            llm_config, dict
        ), "llm_config must be a dict or False or None."
        if llm_config is None:
            llm_config = self.DEFAULT_CONFIG
        self.llm_config = self.DEFAULT_CONFIG if llm_config is None else llm_config
        # TODO: more complete validity check
        if self.llm_config in [{}, {"config_list": []}, {"config_list": [{"model": ""}]}]:
            raise ValueError(
                "When using OpenAI or Azure OpenAI endpoints, specify a non-empty 'model' either in 'llm_config' or in each config of 'config_list'."
            )
        self.client = None if self.llm_config is False else OpenAIWrapper(**self.llm_config)

    @property
    def name(self) -> str:
        """Get the name of the agent."""
        return self._name

    @property
    def description(self) -> str:
        """Get the description of the agent."""
        return self._description

    @description.setter
    def description(self, description: str):
        """Set the description of the agent."""
        self._description = description

    @property
    def code_executor(self) -> Optional[CodeExecutor]:
        """The code executor used by this agent. Returns None if code execution is disabled."""
        if not hasattr(self, "_code_executor"):
            return None
        return self._code_executor

    def register_reply(
        self,
        trigger: Union[Type[Agent], str, Agent, Callable[[Agent], bool], List],
        reply_func: Callable,
        position: int = 0,
        config: Optional[Any] = None,
        reset_config: Optional[Callable] = None,
        *,
        ignore_async_in_sync_chat: bool = False,
        remove_other_reply_funcs: bool = False,
    ):
        """Register a reply function.

        The reply function will be called when the trigger matches the sender.
        The function registered later will be checked earlier by default.
        To change the order, set the position to a positive integer.

        Both sync and async reply functions can be registered. The sync reply function will be triggered
        from both sync and async chats. However, an async reply function will only be triggered from async
        chats (initiated with `ConversableAgent.a_initiate_chat`). If an `async` reply function is registered
        and a chat is initialized with a sync function, `ignore_async_in_sync_chat` determines the behaviour as follows:
                if `ignore_async_in_sync_chat` is set to `False` (default value), an exception will be raised, and
                if `ignore_async_in_sync_chat` is set to `True`, the reply function will be ignored.

        Args:
            trigger (Agent class, str, Agent instance, callable, or list): the trigger.
                    If a class is provided, the reply function will be called when the sender is an instance of the class.
                    If a string is provided, the reply function will be called when the sender's name matches the string.
                    If an agent instance is provided, the reply function will be called when the sender is the agent instance.
                    If a callable is provided, the reply function will be called when the callable returns True.
                    If a list is provided, the reply function will be called when any of the triggers in the list is activated.
                    If None is provided, the reply function will be called only when the sender is None.
                    Note: Be sure to register `None` as a trigger if you would like to trigger an auto-reply function with non-empty messages and `sender=None`.
            reply_func (Callable): the reply function.
                The function takes a recipient agent, a list of messages, a sender agent and a config as input and returns a reply message.

                ```python
                def reply_func(
                    recipient: ConversableAgent,
                    messages: Optional[List[Dict]] = None,
                    sender: Optional[Agent] = None,
                    config: Optional[Any] = None,
                ) -> Tuple[bool, Union[str, Dict, None]]:
                ```
            position (int): the position of the reply function in the reply function list.
                The function registered later will be checked earlier by default.
                To change the order, set the position to a positive integer.
            config (Any): the config to be passed to the reply function.
                When an agent is reset, the config will be reset to the original value.
            reset_config (Callable): the function to reset the config.
                The function returns None. Signature: ```def reset_config(config: Any)```
            ignore_async_in_sync_chat (bool): whether to ignore the async reply function in sync chats. If `False`, an exception
                will be raised if an async reply function is registered and a chat is initialized with a sync
                function.
            remove_other_reply_funcs (bool): whether to remove other reply functions when registering this reply function.
        """
        if not isinstance(trigger, (type, str, Agent, Callable, list)):
            raise ValueError("trigger must be a class, a string, an agent, a callable or a list.")
        if remove_other_reply_funcs:
            self._reply_func_list.clear()
        self._reply_func_list.insert(
            position,
            {
                "trigger": trigger,
                "reply_func": reply_func,
                "config": copy.copy(config),
                "init_config": config,
                "reset_config": reset_config,
                "ignore_async_in_sync_chat": ignore_async_in_sync_chat and inspect.iscoroutinefunction(reply_func),
            },
        )
<<<<<<< HEAD
=======

    def replace_reply_func(self, old_reply_func: Callable, new_reply_func: Callable):
        """Replace a registered reply function with a new one.

        Args:
            old_reply_func (Callable): the old reply function to be replaced.
            new_reply_func (Callable): the new reply function to replace the old one.
        """
        for f in self._reply_func_list:
            if f["reply_func"] == old_reply_func:
                f["reply_func"] = new_reply_func
>>>>>>> 8fe54bb8

    @staticmethod
    def _summary_from_nested_chats(
        chat_queue: List[Dict[str, Any]], recipient: Agent, messages: Union[str, Callable], sender: Agent, config: Any
    ) -> Tuple[bool, str]:
        """A simple chat reply function.
        This function initiate one or a sequence of chats between the "recipient" and the agents in the
        chat_queue.

        It extracts and returns a summary from the nested chat based on the "summary_method" in each chat in chat_queue.

        Returns:
            Tuple[bool, str]: A tuple where the first element indicates the completion of the chat, and the second element contains the summary of the last chat if any chats were initiated.
        """
        last_msg = messages[-1].get("content")
        chat_to_run = []
        for i, c in enumerate(chat_queue):
            current_c = c.copy()
            if current_c.get("sender") is None:
                current_c["sender"] = recipient
            message = current_c.get("message")
            # If message is not provided in chat_queue, we by default use the last message from the original chat history as the first message in this nested chat (for the first chat in the chat queue).
            # NOTE: This setting is prone to change.
            if message is None and i == 0:
                message = last_msg
            if callable(message):
                message = message(recipient, messages, sender, config)
            # We only run chat that has a valid message. NOTE: This is prone to change dependin on applications.
            if message:
                current_c["message"] = message
                chat_to_run.append(current_c)
        if not chat_to_run:
            return True, None
        res = initiate_chats(chat_to_run)
        return True, res[-1].summary

    def register_nested_chats(
        self,
        chat_queue: List[Dict[str, Any]],
        trigger: Union[Type[Agent], str, Agent, Callable[[Agent], bool], List],
        reply_func_from_nested_chats: Union[str, Callable] = "summary_from_nested_chats",
        position: int = 2,
        **kwargs,
    ) -> None:
        """Register a nested chat reply function.
        Args:
            chat_queue (list): a list of chat objects to be initiated.
            trigger (Agent class, str, Agent instance, callable, or list): refer to `register_reply` for details.
            reply_func_from_nested_chats (Callable, str): the reply function for the nested chat.
                The function takes a chat_queue for nested chat, recipient agent, a list of messages, a sender agent and a config as input and returns a reply message.
                Default to "summary_from_nested_chats", which corresponds to a built-in reply function that get summary from the nested chat_queue.
            ```python
            def reply_func_from_nested_chats(
                chat_queue: List[Dict],
                recipient: ConversableAgent,
                messages: Optional[List[Dict]] = None,
                sender: Optional[Agent] = None,
                config: Optional[Any] = None,
            ) -> Tuple[bool, Union[str, Dict, None]]:
            ```
            position (int): Ref to `register_reply` for details. Default to 2. It means we first check the termination and human reply, then check the registered nested chat reply.
            kwargs: Ref to `register_reply` for details.
        """
        if reply_func_from_nested_chats == "summary_from_nested_chats":
            reply_func_from_nested_chats = self._summary_from_nested_chats
        if not callable(reply_func_from_nested_chats):
            raise ValueError("reply_func_from_nested_chats must be a callable")
        reply_func = partial(reply_func_from_nested_chats, chat_queue)
        self.register_reply(
            trigger,
            reply_func,
            position,
            kwargs.get("config"),
            kwargs.get("reset_config"),
            ignore_async_in_sync_chat=kwargs.get("ignore_async_in_sync_chat"),
        )

    @property
    def system_message(self) -> str:
        """Return the system message."""
        return self._oai_system_message[0]["content"]

    def update_system_message(self, system_message: str) -> None:
        """Update the system message.

        Args:
            system_message (str): system message for the ChatCompletion inference.
        """
        self._oai_system_message[0]["content"] = system_message

    def update_max_consecutive_auto_reply(self, value: int, sender: Optional[Agent] = None):
        """Update the maximum number of consecutive auto replies.

        Args:
            value (int): the maximum number of consecutive auto replies.
            sender (Agent): when the sender is provided, only update the max_consecutive_auto_reply for that sender.
        """
        if sender is None:
            self._max_consecutive_auto_reply = value
            for k in self._max_consecutive_auto_reply_dict:
                self._max_consecutive_auto_reply_dict[k] = value
        else:
            self._max_consecutive_auto_reply_dict[sender] = value

    def max_consecutive_auto_reply(self, sender: Optional[Agent] = None) -> int:
        """The maximum number of consecutive auto replies."""
        return self._max_consecutive_auto_reply if sender is None else self._max_consecutive_auto_reply_dict[sender]

    @property
    def chat_messages(self) -> Dict[Agent, List[Dict]]:
        """A dictionary of conversations from agent to list of messages."""
        return self._oai_messages

    def chat_messages_for_summary(self, agent: Agent) -> List[Dict]:
        """A list of messages as a conversation to summarize."""
        return self._oai_messages[agent]

    def last_message(self, agent: Optional[Agent] = None) -> Optional[Dict]:
        """The last message exchanged with the agent.

        Args:
            agent (Agent): The agent in the conversation.
                If None and more than one agent's conversations are found, an error will be raised.
                If None and only one conversation is found, the last message of the only conversation will be returned.

        Returns:
            The last message exchanged with the agent.
        """
        if agent is None:
            n_conversations = len(self._oai_messages)
            if n_conversations == 0:
                return None
            if n_conversations == 1:
                for conversation in self._oai_messages.values():
                    return conversation[-1]
            raise ValueError("More than one conversation is found. Please specify the sender to get the last message.")
        if agent not in self._oai_messages.keys():
            raise KeyError(
                f"The agent '{agent.name}' is not present in any conversation. No history available for this agent."
            )
        return self._oai_messages[agent][-1]

    @property
    def use_docker(self) -> Union[bool, str, None]:
        """Bool value of whether to use docker to execute the code,
        or str value of the docker image name to use, or None when code execution is disabled.
        """
        return None if self._code_execution_config is False else self._code_execution_config.get("use_docker")

    @staticmethod
    def _message_to_dict(message: Union[Dict, str]) -> Dict:
        """Convert a message to a dictionary.

        The message can be a string or a dictionary. The string will be put in the "content" field of the new dictionary.
        """
        if isinstance(message, str):
            return {"content": message}
        elif isinstance(message, dict):
            return message
        else:
            return dict(message)

    @staticmethod
    def _normalize_name(name):
        """
        LLMs sometimes ask functions while ignoring their own format requirements, this function should be used to replace invalid characters with "_".

        Prefer _assert_valid_name for validating user configuration or input
        """
        return re.sub(r"[^a-zA-Z0-9_-]", "_", name)[:64]

    @staticmethod
    def _assert_valid_name(name):
        """
        Ensure that configured names are valid, raises ValueError if not.

        For munging LLM responses use _normalize_name to ensure LLM specified names don't break the API.
        """
        if not re.match(r"^[a-zA-Z0-9_-]+$", name):
            raise ValueError(f"Invalid name: {name}. Only letters, numbers, '_' and '-' are allowed.")
        if len(name) > 64:
            raise ValueError(f"Invalid name: {name}. Name must be less than 64 characters.")
        return name

    def _append_oai_message(self, message: Union[Dict, str], role, conversation_id: Agent) -> bool:
        """Append a message to the ChatCompletion conversation.

        If the message received is a string, it will be put in the "content" field of the new dictionary.
        If the message received is a dictionary but does not have any of the three fields "content", "function_call", or "tool_calls",
            this message is not a valid ChatCompletion message.
        If only "function_call" or "tool_calls" is provided, "content" will be set to None if not provided, and the role of the message will be forced "assistant".

        Args:
            message (dict or str): message to be appended to the ChatCompletion conversation.
            role (str): role of the message, can be "assistant" or "function".
            conversation_id (Agent): id of the conversation, should be the recipient or sender.

        Returns:
            bool: whether the message is appended to the ChatCompletion conversation.
        """
        message = self._message_to_dict(message)
        # create oai message to be appended to the oai conversation that can be passed to oai directly.
        oai_message = {
            k: message[k]
            for k in ("content", "function_call", "tool_calls", "tool_responses", "tool_call_id", "name", "context")
            if k in message and message[k] is not None
        }
        if "content" not in oai_message:
            if "function_call" in oai_message or "tool_calls" in oai_message:
                oai_message["content"] = None  # if only function_call is provided, content will be set to None.
            else:
                return False

        if message.get("role") in ["function", "tool"]:
            oai_message["role"] = message.get("role")
        else:
            oai_message["role"] = role

        if oai_message.get("function_call", False) or oai_message.get("tool_calls", False):
            oai_message["role"] = "assistant"  # only messages with role 'assistant' can have a function call.
        self._oai_messages[conversation_id].append(oai_message)
        return True

    def _process_message_before_send(
        self, message: Union[Dict, str], recipient: Agent, silent: bool
    ) -> Union[Dict, str]:
        """Process the message before sending it to the recipient."""
        hook_list = self.hook_lists["process_message_before_send"]
        for hook in hook_list:
            message = hook(sender=self, message=message, recipient=recipient, silent=silent)
        return message

    def send(
        self,
        message: Union[Dict, str],
        recipient: Agent,
        request_reply: Optional[bool] = None,
        silent: Optional[bool] = False,
    ):
        """Send a message to another agent.

        Args:
            message (dict or str): message to be sent.
                The message could contain the following fields:
                - content (str or List): Required, the content of the message. (Can be None)
                - function_call (str): the name of the function to be called.
                - name (str): the name of the function to be called.
                - role (str): the role of the message, any role that is not "function"
                    will be modified to "assistant".
                - context (dict): the context of the message, which will be passed to
                    [OpenAIWrapper.create](../oai/client#create).
                    For example, one agent can send a message A as:
        ```python
        {
            "content": lambda context: context["use_tool_msg"],
            "context": {
                "use_tool_msg": "Use tool X if they are relevant."
            }
        }
        ```
                    Next time, one agent can send a message B with a different "use_tool_msg".
                    Then the content of message A will be refreshed to the new "use_tool_msg".
                    So effectively, this provides a way for an agent to send a "link" and modify
                    the content of the "link" later.
            recipient (Agent): the recipient of the message.
            request_reply (bool or None): whether to request a reply from the recipient.
            silent (bool or None): (Experimental) whether to print the message sent.

        Raises:
            ValueError: if the message can't be converted into a valid ChatCompletion message.
        """
        message = self._process_message_before_send(message, recipient, silent)
        # When the agent composes and sends the message, the role of the message is "assistant"
        # unless it's "function".
        valid = self._append_oai_message(message, "assistant", recipient)
        if valid:
            recipient.receive(message, self, request_reply, silent)
        else:
            raise ValueError(
                "Message can't be converted into a valid ChatCompletion message. Either content or function_call must be provided."
            )

    async def a_send(
        self,
        message: Union[Dict, str],
        recipient: Agent,
        request_reply: Optional[bool] = None,
        silent: Optional[bool] = False,
    ):
        """(async) Send a message to another agent.

        Args:
            message (dict or str): message to be sent.
                The message could contain the following fields:
                - content (str or List): Required, the content of the message. (Can be None)
                - function_call (str): the name of the function to be called.
                - name (str): the name of the function to be called.
                - role (str): the role of the message, any role that is not "function"
                    will be modified to "assistant".
                - context (dict): the context of the message, which will be passed to
                    [OpenAIWrapper.create](../oai/client#create).
                    For example, one agent can send a message A as:
        ```python
        {
            "content": lambda context: context["use_tool_msg"],
            "context": {
                "use_tool_msg": "Use tool X if they are relevant."
            }
        }
        ```
                    Next time, one agent can send a message B with a different "use_tool_msg".
                    Then the content of message A will be refreshed to the new "use_tool_msg".
                    So effectively, this provides a way for an agent to send a "link" and modify
                    the content of the "link" later.
            recipient (Agent): the recipient of the message.
            request_reply (bool or None): whether to request a reply from the recipient.
            silent (bool or None): (Experimental) whether to print the message sent.

        Raises:
            ValueError: if the message can't be converted into a valid ChatCompletion message.
        """
        message = self._process_message_before_send(message, recipient, silent)
        # When the agent composes and sends the message, the role of the message is "assistant"
        # unless it's "function".
        valid = self._append_oai_message(message, "assistant", recipient)
        if valid:
            await recipient.a_receive(message, self, request_reply, silent)
        else:
            raise ValueError(
                "Message can't be converted into a valid ChatCompletion message. Either content or function_call must be provided."
            )

    def _print_received_message(self, message: Union[Dict, str], sender: Agent):
        iostream = IOStream.get_default()
        # print the message received
        iostream.print(colored(sender.name, "yellow"), "(to", f"{self.name}):\n", flush=True)
        message = self._message_to_dict(message)

        if message.get("tool_responses"):  # Handle tool multi-call responses
            for tool_response in message["tool_responses"]:
                self._print_received_message(tool_response, sender)
            if message.get("role") == "tool":
                return  # If role is tool, then content is just a concatenation of all tool_responses

        if message.get("role") in ["function", "tool"]:
            if message["role"] == "function":
                id_key = "name"
            else:
                id_key = "tool_call_id"
            id = message.get(id_key, "No id found")
            func_print = f"***** Response from calling {message['role']} ({id}) *****"
            iostream.print(colored(func_print, "green"), flush=True)
            iostream.print(message["content"], flush=True)
            iostream.print(colored("*" * len(func_print), "green"), flush=True)
        else:
            content = message.get("content")
            if content is not None:
                if "context" in message:
                    content = OpenAIWrapper.instantiate(
                        content,
                        message["context"],
                        self.llm_config and self.llm_config.get("allow_format_str_template", False),
                    )
                iostream.print(content_str(content), flush=True)
            if "function_call" in message and message["function_call"]:
                function_call = dict(message["function_call"])
                func_print = (
                    f"***** Suggested function call: {function_call.get('name', '(No function name found)')} *****"
                )
                iostream.print(colored(func_print, "green"), flush=True)
                iostream.print(
                    "Arguments: \n",
                    function_call.get("arguments", "(No arguments found)"),
                    flush=True,
                    sep="",
                )
                iostream.print(colored("*" * len(func_print), "green"), flush=True)
            if "tool_calls" in message and message["tool_calls"]:
                for tool_call in message["tool_calls"]:
                    id = tool_call.get("id", "No tool call id found")
                    function_call = dict(tool_call.get("function", {}))
                    func_print = f"***** Suggested tool call ({id}): {function_call.get('name', '(No function name found)')} *****"
                    iostream.print(colored(func_print, "green"), flush=True)
                    iostream.print(
                        "Arguments: \n",
                        function_call.get("arguments", "(No arguments found)"),
                        flush=True,
                        sep="",
                    )
                    iostream.print(colored("*" * len(func_print), "green"), flush=True)

        iostream.print("\n", "-" * 80, flush=True, sep="")

    def _process_received_message(self, message: Union[Dict, str], sender: Agent, silent: bool):
        # When the agent receives a message, the role of the message is "user". (If 'role' exists and is 'function', it will remain unchanged.)
        valid = self._append_oai_message(message, "user", sender)
        if not valid:
            raise ValueError(
                "Received message can't be converted into a valid ChatCompletion message. Either content or function_call must be provided."
            )
        if not silent:
            self._print_received_message(message, sender)

    def receive(
        self,
        message: Union[Dict, str],
        sender: Agent,
        request_reply: Optional[bool] = None,
        silent: Optional[bool] = False,
    ):
        """Receive a message from another agent.

        Once a message is received, this function sends a reply to the sender or stop.
        The reply can be generated automatically or entered manually by a human.

        Args:
            message (dict or str): message from the sender. If the type is dict, it may contain the following reserved fields (either content or function_call need to be provided).
                1. "content": content of the message, can be None.
                2. "function_call": a dictionary containing the function name and arguments. (deprecated in favor of "tool_calls")
                3. "tool_calls": a list of dictionaries containing the function name and arguments.
                4. "role": role of the message, can be "assistant", "user", "function", "tool".
                    This field is only needed to distinguish between "function" or "assistant"/"user".
                5. "name": In most cases, this field is not needed. When the role is "function", this field is needed to indicate the function name.
                6. "context" (dict): the context of the message, which will be passed to
                    [OpenAIWrapper.create](../oai/client#create).
            sender: sender of an Agent instance.
            request_reply (bool or None): whether a reply is requested from the sender.
                If None, the value is determined by `self.reply_at_receive[sender]`.
            silent (bool or None): (Experimental) whether to print the message received.

        Raises:
            ValueError: if the message can't be converted into a valid ChatCompletion message.
        """
        self._process_received_message(message, sender, silent)
        if request_reply is False or request_reply is None and self.reply_at_receive[sender] is False:
            return
        reply = self.generate_reply(messages=self.chat_messages[sender], sender=sender)
        if reply is not None:
            self.send(reply, sender, silent=silent)

    async def a_receive(
        self,
        message: Union[Dict, str],
        sender: Agent,
        request_reply: Optional[bool] = None,
        silent: Optional[bool] = False,
    ):
        """(async) Receive a message from another agent.

        Once a message is received, this function sends a reply to the sender or stop.
        The reply can be generated automatically or entered manually by a human.

        Args:
            message (dict or str): message from the sender. If the type is dict, it may contain the following reserved fields (either content or function_call need to be provided).
                1. "content": content of the message, can be None.
                2. "function_call": a dictionary containing the function name and arguments. (deprecated in favor of "tool_calls")
                3. "tool_calls": a list of dictionaries containing the function name and arguments.
                4. "role": role of the message, can be "assistant", "user", "function".
                    This field is only needed to distinguish between "function" or "assistant"/"user".
                5. "name": In most cases, this field is not needed. When the role is "function", this field is needed to indicate the function name.
                6. "context" (dict): the context of the message, which will be passed to
                    [OpenAIWrapper.create](../oai/client#create).
            sender: sender of an Agent instance.
            request_reply (bool or None): whether a reply is requested from the sender.
                If None, the value is determined by `self.reply_at_receive[sender]`.
            silent (bool or None): (Experimental) whether to print the message received.

        Raises:
            ValueError: if the message can't be converted into a valid ChatCompletion message.
        """
        self._process_received_message(message, sender, silent)
        if request_reply is False or request_reply is None and self.reply_at_receive[sender] is False:
            return
        reply = await self.a_generate_reply(sender=sender)
        if reply is not None:
            await self.a_send(reply, sender, silent=silent)

    def _prepare_chat(
        self,
        recipient: "ConversableAgent",
        clear_history: bool,
        prepare_recipient: bool = True,
        reply_at_receive: bool = True,
    ) -> None:
        self.reset_consecutive_auto_reply_counter(recipient)
        self.reply_at_receive[recipient] = reply_at_receive
        if clear_history:
            self.clear_history(recipient)
            self._human_input = []
        if prepare_recipient:
            recipient._prepare_chat(self, clear_history, False, reply_at_receive)

    def _raise_exception_on_async_reply_functions(self) -> None:
        """Raise an exception if any async reply functions are registered.

        Raises:
            RuntimeError: if any async reply functions are registered.
        """
        reply_functions = {
            f["reply_func"] for f in self._reply_func_list if not f.get("ignore_async_in_sync_chat", False)
        }

        async_reply_functions = [f for f in reply_functions if inspect.iscoroutinefunction(f)]
        if async_reply_functions:
            msg = (
                "Async reply functions can only be used with ConversableAgent.a_initiate_chat(). The following async reply functions are found: "
                + ", ".join([f.__name__ for f in async_reply_functions])
            )

            raise RuntimeError(msg)

    def initiate_chat(
        self,
        recipient: "ConversableAgent",
        clear_history: bool = True,
        silent: Optional[bool] = False,
        cache: Optional[AbstractCache] = None,
        max_turns: Optional[int] = None,
        summary_method: Optional[Union[str, Callable]] = DEFAULT_SUMMARY_METHOD,
        summary_args: Optional[dict] = {},
        message: Optional[Union[Dict, str, Callable]] = None,
        **kwargs,
    ) -> ChatResult:
        """Initiate a chat with the recipient agent.

        Reset the consecutive auto reply counter.
        If `clear_history` is True, the chat history with the recipient agent will be cleared.


        Args:
            recipient: the recipient agent.
            clear_history (bool): whether to clear the chat history with the agent. Default is True.
            silent (bool or None): (Experimental) whether to print the messages for this conversation. Default is False.
            cache (AbstractCache or None): the cache client to be used for this conversation. Default is None.
            max_turns (int or None): the maximum number of turns for the chat between the two agents. One turn means one conversation round trip. Note that this is different from
                [max_consecutive_auto_reply](#max_consecutive_auto_reply) which is the maximum number of consecutive auto replies; and it is also different from [max_rounds in GroupChat](./groupchat#groupchat-objects) which is the maximum number of rounds in a group chat session.
                If max_turns is set to None, the chat will continue until a termination condition is met. Default is None.
            summary_method (str or callable): a method to get a summary from the chat. Default is DEFAULT_SUMMARY_METHOD, i.e., "last_msg".

            Supported strings are "last_msg" and "reflection_with_llm":
                - when set to "last_msg", it returns the last message of the dialog as the summary.
                - when set to "reflection_with_llm", it returns a summary extracted using an llm client.
                    `llm_config` must be set in either the recipient or sender.

            A callable summary_method should take the recipient and sender agent in a chat as input and return a string of summary. E.g.,

            ```python
            def my_summary_method(
                sender: ConversableAgent,
                recipient: ConversableAgent,
                summary_args: dict,
            ):
                return recipient.last_message(sender)["content"]
            ```
            summary_args (dict): a dictionary of arguments to be passed to the summary_method.
                One example key is "summary_prompt", and value is a string of text used to prompt a LLM-based agent (the sender or receiver agent) to reflect
                on the conversation and extract a summary when summary_method is "reflection_with_llm".
                The default summary_prompt is DEFAULT_SUMMARY_PROMPT, i.e., "Summarize takeaway from the conversation. Do not add any introductory phrases. If the intended request is NOT properly addressed, please point it out."
            message (str, dict or Callable): the initial message to be sent to the recipient. Needs to be provided. Otherwise, input() will be called to get the initial message.
                - If a string or a dict is provided, it will be used as the initial message.        `generate_init_message` is called to generate the initial message for the agent based on this string and the context.
                    If dict, it may contain the following reserved fields (either content or tool_calls need to be provided).

                        1. "content": content of the message, can be None.
                        2. "function_call": a dictionary containing the function name and arguments. (deprecated in favor of "tool_calls")
                        3. "tool_calls": a list of dictionaries containing the function name and arguments.
                        4. "role": role of the message, can be "assistant", "user", "function".
                            This field is only needed to distinguish between "function" or "assistant"/"user".
                        5. "name": In most cases, this field is not needed. When the role is "function", this field is needed to indicate the function name.
                        6. "context" (dict): the context of the message, which will be passed to
                            [OpenAIWrapper.create](../oai/client#create).

                - If a callable is provided, it will be called to get the initial message in the form of a string or a dict.
                    If the returned type is dict, it may contain the reserved fields mentioned above.

                    Example of a callable message (returning a string):

            ```python
            def my_message(sender: ConversableAgent, recipient: ConversableAgent, context: dict) -> Union[str, Dict]:
                carryover = context.get("carryover", "")
                if isinstance(message, list):
                    carryover = carryover[-1]
                final_msg = "Write a blogpost." + "\\nContext: \\n" + carryover
                return final_msg
            ```

                    Example of a callable message (returning a dict):

            ```python
            def my_message(sender: ConversableAgent, recipient: ConversableAgent, context: dict) -> Union[str, Dict]:
                final_msg = {}
                carryover = context.get("carryover", "")
                if isinstance(message, list):
                    carryover = carryover[-1]
                final_msg["content"] = "Write a blogpost." + "\\nContext: \\n" + carryover
                final_msg["context"] = {"prefix": "Today I feel"}
                return final_msg
            ```
            **kwargs: any additional information. It has the following reserved fields:
                - "carryover": a string or a list of string to specify the carryover information to be passed to this chat.
                    If provided, we will combine this carryover (by attaching a "context: " string and the carryover content after the message content) with the "message" content when generating the initial chat
                    message in `generate_init_message`.
                - "verbose": a boolean to specify whether to print the message and carryover in a chat. Default is False.

        Raises:
            RuntimeError: if any async reply functions are registered and not ignored in sync chat.

        Returns:
            ChatResult: an ChatResult object.
        """
        _chat_info = locals().copy()
        _chat_info["sender"] = self
        consolidate_chat_info(_chat_info, uniform_sender=self)
        for agent in [self, recipient]:
            agent._raise_exception_on_async_reply_functions()
            agent.previous_cache = agent.client_cache
            agent.client_cache = cache
        if isinstance(max_turns, int):
            self._prepare_chat(recipient, clear_history, reply_at_receive=False)
            for _ in range(max_turns):
                if _ == 0:
                    if isinstance(message, Callable):
                        msg2send = message(_chat_info["sender"], _chat_info["recipient"], kwargs)
                    else:
                        msg2send = self.generate_init_message(message, **kwargs)
                else:
                    msg2send = self.generate_reply(messages=self.chat_messages[recipient], sender=recipient)
                if msg2send is None:
                    break
                self.send(msg2send, recipient, request_reply=True, silent=silent)
        else:
            self._prepare_chat(recipient, clear_history)
            if isinstance(message, Callable):
                msg2send = message(_chat_info["sender"], _chat_info["recipient"], kwargs)
            else:
                msg2send = self.generate_init_message(message, **kwargs)
            self.send(msg2send, recipient, silent=silent)
        summary = self._summarize_chat(
            summary_method,
            summary_args,
            recipient,
            cache=cache,
        )
        for agent in [self, recipient]:
            agent.client_cache = agent.previous_cache
            agent.previous_cache = None
        chat_result = ChatResult(
            chat_history=self.chat_messages[recipient],
            summary=summary,
            cost=gather_usage_summary([self, recipient]),
            human_input=self._human_input,
        )
        return chat_result

    async def a_initiate_chat(
        self,
        recipient: "ConversableAgent",
        clear_history: bool = True,
        silent: Optional[bool] = False,
        cache: Optional[AbstractCache] = None,
        max_turns: Optional[int] = None,
        summary_method: Optional[Union[str, Callable]] = DEFAULT_SUMMARY_METHOD,
        summary_args: Optional[dict] = {},
        message: Optional[Union[str, Callable]] = None,
        **kwargs,
    ) -> ChatResult:
        """(async) Initiate a chat with the recipient agent.

        Reset the consecutive auto reply counter.
        If `clear_history` is True, the chat history with the recipient agent will be cleared.
        `a_generate_init_message` is called to generate the initial message for the agent.

        Args: Please refer to `initiate_chat`.

        Returns:
            ChatResult: an ChatResult object.
        """
        _chat_info = locals().copy()
        _chat_info["sender"] = self
        consolidate_chat_info(_chat_info, uniform_sender=self)
        for agent in [self, recipient]:
            agent.previous_cache = agent.client_cache
            agent.client_cache = cache
        if isinstance(max_turns, int):
            self._prepare_chat(recipient, clear_history, reply_at_receive=False)
            for _ in range(max_turns):
                if _ == 0:
                    if isinstance(message, Callable):
                        msg2send = message(_chat_info["sender"], _chat_info["recipient"], kwargs)
                    else:
                        msg2send = await self.a_generate_init_message(message, **kwargs)
                else:
                    msg2send = await self.a_generate_reply(messages=self.chat_messages[recipient], sender=recipient)
                if msg2send is None:
                    break
                await self.a_send(msg2send, recipient, request_reply=True, silent=silent)
        else:
            self._prepare_chat(recipient, clear_history)
            if isinstance(message, Callable):
                msg2send = message(_chat_info["sender"], _chat_info["recipient"], kwargs)
            else:
                msg2send = await self.a_generate_init_message(message, **kwargs)
            await self.a_send(msg2send, recipient, silent=silent)
        summary = self._summarize_chat(
            summary_method,
            summary_args,
            recipient,
            cache=cache,
        )
        for agent in [self, recipient]:
            agent.client_cache = agent.previous_cache
            agent.previous_cache = None
        chat_result = ChatResult(
            chat_history=self.chat_messages[recipient],
            summary=summary,
            cost=gather_usage_summary([self, recipient]),
            human_input=self._human_input,
        )
        return chat_result

    def _summarize_chat(
        self,
        summary_method,
        summary_args,
        recipient: Optional[Agent] = None,
        cache: Optional[AbstractCache] = None,
    ) -> str:
        """Get a chat summary from an agent participating in a chat.

        Args:
            summary_method (str or callable): the summary_method to get the summary.
                The callable summary_method should take the recipient and sender agent in a chat as input and return a string of summary. E.g,
                ```python
                def my_summary_method(
                    sender: ConversableAgent,
                    recipient: ConversableAgent,
                    summary_args: dict,
                ):
                    return recipient.last_message(sender)["content"]
                ```
            summary_args (dict): a dictionary of arguments to be passed to the summary_method.
            recipient: the recipient agent in a chat.
            prompt (str): the prompt used to get a summary when summary_method is "reflection_with_llm".

        Returns:
            str: a chat summary from the agent.
        """
        summary = ""
        if summary_method is None:
            return summary
        if "cache" not in summary_args:
            summary_args["cache"] = cache
        if summary_method == "reflection_with_llm":
            summary_method = self._reflection_with_llm_as_summary
        elif summary_method == "last_msg":
            summary_method = self._last_msg_as_summary

        if isinstance(summary_method, Callable):
            summary = summary_method(self, recipient, summary_args)
        else:
            raise ValueError(
                "If not None, the summary_method must be a string from [`reflection_with_llm`, `last_msg`] or a callable."
            )
        return summary

    @staticmethod
    def _last_msg_as_summary(sender, recipient, summary_args) -> str:
        """Get a chat summary from the last message of the recipient."""
        try:
            summary = recipient.last_message(sender)["content"].replace("TERMINATE", "")
        except (IndexError, AttributeError) as e:
            warnings.warn(f"Cannot extract summary using last_msg: {e}. Using an empty str as summary.", UserWarning)
            summary = ""
        return summary

    @staticmethod
    def _reflection_with_llm_as_summary(sender, recipient, summary_args):
        prompt = summary_args.get("summary_prompt")
        prompt = ConversableAgent.DEFAULT_SUMMARY_PROMPT if prompt is None else prompt
        if not isinstance(prompt, str):
            raise ValueError("The summary_prompt must be a string.")
        msg_list = recipient.chat_messages_for_summary(sender)
        agent = sender if recipient is None else recipient
        try:
            summary = sender._reflection_with_llm(prompt, msg_list, llm_agent=agent, cache=summary_args.get("cache"))
        except BadRequestError as e:
            warnings.warn(
                f"Cannot extract summary using reflection_with_llm: {e}. Using an empty str as summary.", UserWarning
            )
            summary = ""
        return summary

    def _reflection_with_llm(
        self, prompt, messages, llm_agent: Optional[Agent] = None, cache: Optional[AbstractCache] = None
    ) -> str:
        """Get a chat summary using reflection with an llm client based on the conversation history.

        Args:
            prompt (str): The prompt (in this method it is used as system prompt) used to get the summary.
            messages (list): The messages generated as part of a chat conversation.
            llm_agent: the agent with an llm client.
            cache (AbstractCache or None): the cache client to be used for this conversation.
        """
        system_msg = [
            {
                "role": "system",
                "content": prompt,
            }
        ]

        messages = messages + system_msg
        if llm_agent and llm_agent.client is not None:
            llm_client = llm_agent.client
        elif self.client is not None:
            llm_client = self.client
        else:
            raise ValueError("No OpenAIWrapper client is found.")
        response = self._generate_oai_reply_from_client(llm_client=llm_client, messages=messages, cache=cache)
        return response

    def initiate_chats(self, chat_queue: List[Dict[str, Any]]) -> List[ChatResult]:
        """(Experimental) Initiate chats with multiple agents.

        Args:
            chat_queue (List[Dict]): a list of dictionaries containing the information of the chats.
                Each dictionary should contain the input arguments for [`initiate_chat`](conversable_agent#initiate_chat)

        Returns: a list of ChatResult objects corresponding to the finished chats in the chat_queue.
        """
        _chat_queue = chat_queue.copy()
        for chat_info in _chat_queue:
            chat_info["sender"] = self
        self._finished_chats = initiate_chats(_chat_queue)
        return self._finished_chats

    async def a_initiate_chats(self, chat_queue: List[Dict[str, Any]]) -> Dict[int, ChatResult]:
        _chat_queue = chat_queue.copy()
        for chat_info in _chat_queue:
            chat_info["sender"] = self
        self._finished_chats = await a_initiate_chats(_chat_queue)
        return self._finished_chats

    def get_chat_results(self, chat_index: Optional[int] = None) -> Union[List[ChatResult], ChatResult]:
        """A summary from the finished chats of particular agents."""
        if chat_index is not None:
            return self._finished_chats[chat_index]
        else:
            return self._finished_chats

    def reset(self):
        """Reset the agent."""
        self.clear_history()
        self.reset_consecutive_auto_reply_counter()
        self.stop_reply_at_receive()
        if self.client is not None:
            self.client.clear_usage_summary()
        for reply_func_tuple in self._reply_func_list:
            if reply_func_tuple["reset_config"] is not None:
                reply_func_tuple["reset_config"](reply_func_tuple["config"])
            else:
                reply_func_tuple["config"] = copy.copy(reply_func_tuple["init_config"])

    def stop_reply_at_receive(self, sender: Optional[Agent] = None):
        """Reset the reply_at_receive of the sender."""
        if sender is None:
            self.reply_at_receive.clear()
        else:
            self.reply_at_receive[sender] = False

    def reset_consecutive_auto_reply_counter(self, sender: Optional[Agent] = None):
        """Reset the consecutive_auto_reply_counter of the sender."""
        if sender is None:
            self._consecutive_auto_reply_counter.clear()
        else:
            self._consecutive_auto_reply_counter[sender] = 0

    def clear_history(self, recipient: Optional[Agent] = None, nr_messages_to_preserve: Optional[int] = None):
        """Clear the chat history of the agent.

        Args:
            recipient: the agent with whom the chat history to clear. If None, clear the chat history with all agents.
            nr_messages_to_preserve: the number of newest messages to preserve in the chat history.
        """
        iostream = IOStream.get_default()
        if recipient is None:
            if nr_messages_to_preserve:
                for key in self._oai_messages:
                    nr_messages_to_preserve_internal = nr_messages_to_preserve
                    # if breaking history between function call and function response, save function call message
                    # additionally, otherwise openai will return error
                    first_msg_to_save = self._oai_messages[key][-nr_messages_to_preserve_internal]
                    if "tool_responses" in first_msg_to_save:
                        nr_messages_to_preserve_internal += 1
                        iostream.print(
                            f"Preserving one more message for {self.name} to not divide history between tool call and "
                            f"tool response."
                        )
                    # Remove messages from history except last `nr_messages_to_preserve` messages.
                    self._oai_messages[key] = self._oai_messages[key][-nr_messages_to_preserve_internal:]
            else:
                self._oai_messages.clear()
        else:
            self._oai_messages[recipient].clear()
            if nr_messages_to_preserve:
                iostream.print(
                    colored(
                        "WARNING: `nr_preserved_messages` is ignored when clearing chat history with a specific agent.",
                        "yellow",
                    ),
                    flush=True,
                )

    def generate_oai_reply(
        self,
        messages: Optional[List[Dict]] = None,
        sender: Optional[Agent] = None,
        config: Optional[OpenAIWrapper] = None,
    ) -> Tuple[bool, Union[str, Dict, None]]:
        """Generate a reply using autogen.oai."""
        client = self.client if config is None else config
        if client is None:
            return False, None
        if messages is None:
            messages = self._oai_messages[sender]
        extracted_response = self._generate_oai_reply_from_client(
            client, self._oai_system_message + messages, self.client_cache
        )
        return (False, None) if extracted_response is None else (True, extracted_response)

    def _generate_oai_reply_from_client(self, llm_client, messages, cache) -> Union[str, Dict, None]:
        # unroll tool_responses
        all_messages = []
        for message in messages:
            tool_responses = message.get("tool_responses", [])
            if tool_responses:
                all_messages += tool_responses
                # tool role on the parent message means the content is just concatenation of all of the tool_responses
                if message.get("role") != "tool":
                    all_messages.append({key: message[key] for key in message if key != "tool_responses"})
            else:
                all_messages.append(message)

        # TODO: #1143 handle token limit exceeded error
        response = llm_client.create(
            context=messages[-1].pop("context", None),
            messages=all_messages,
            cache=cache,
        )
        extracted_response = llm_client.extract_text_or_completion_object(response)[0]

        if extracted_response is None:
            warnings.warn("Extracted_response from {response} is None.", UserWarning)
            return None
        # ensure function and tool calls will be accepted when sent back to the LLM
        if not isinstance(extracted_response, str) and hasattr(extracted_response, "model_dump"):
            extracted_response = model_dump(extracted_response)
        if isinstance(extracted_response, dict):
            if extracted_response.get("function_call"):
                extracted_response["function_call"]["name"] = self._normalize_name(
                    extracted_response["function_call"]["name"]
                )
            for tool_call in extracted_response.get("tool_calls") or []:
                tool_call["function"]["name"] = self._normalize_name(tool_call["function"]["name"])
                # Remove id and type if they are not present.
                # This is to make the tool call object compatible with Mistral API.
                if tool_call.get("id") is None:
                    tool_call.pop("id")
                if tool_call.get("type") is None:
                    tool_call.pop("type")
        return extracted_response

    async def a_generate_oai_reply(
        self,
        messages: Optional[List[Dict]] = None,
        sender: Optional[Agent] = None,
        config: Optional[Any] = None,
    ) -> Tuple[bool, Union[str, Dict, None]]:
        """Generate a reply using autogen.oai asynchronously."""
        iostream = IOStream.get_default()

        def _generate_oai_reply(
            self, iostream: IOStream, *args: Any, **kwargs: Any
        ) -> Tuple[bool, Union[str, Dict, None]]:
            with IOStream.set_default(iostream):
                return self.generate_oai_reply(*args, **kwargs)

        return await asyncio.get_event_loop().run_in_executor(
            None,
            functools.partial(
                _generate_oai_reply, self=self, iostream=iostream, messages=messages, sender=sender, config=config
            ),
        )

    def _generate_code_execution_reply_using_executor(
        self,
        messages: Optional[List[Dict]] = None,
        sender: Optional[Agent] = None,
        config: Optional[Union[Dict, Literal[False]]] = None,
    ):
        """Generate a reply using code executor."""
        iostream = IOStream.get_default()

        if config is not None:
            raise ValueError("config is not supported for _generate_code_execution_reply_using_executor.")
        if self._code_execution_config is False:
            return False, None
        if messages is None:
            messages = self._oai_messages[sender]
        last_n_messages = self._code_execution_config.get("last_n_messages", "auto")

        if not (isinstance(last_n_messages, (int, float)) and last_n_messages >= 0) and last_n_messages != "auto":
            raise ValueError("last_n_messages must be either a non-negative integer, or the string 'auto'.")

        num_messages_to_scan = last_n_messages
        if last_n_messages == "auto":
            # Find when the agent last spoke
            num_messages_to_scan = 0
            for message in reversed(messages):
                if "role" not in message:
                    break
                elif message["role"] != "user":
                    break
                else:
                    num_messages_to_scan += 1
        num_messages_to_scan = min(len(messages), num_messages_to_scan)
        messages_to_scan = messages[-num_messages_to_scan:]

        # iterate through the last n messages in reverse
        # if code blocks are found, execute the code blocks and return the output
        # if no code blocks are found, continue
        for message in reversed(messages_to_scan):
            if not message["content"]:
                continue
            code_blocks = self._code_executor.code_extractor.extract_code_blocks(message["content"])
            if len(code_blocks) == 0:
                continue

            num_code_blocks = len(code_blocks)
            if num_code_blocks == 1:
                iostream.print(
                    colored(
                        f"\n>>>>>>>> EXECUTING CODE BLOCK (inferred language is {code_blocks[0].language})...",
                        "red",
                    ),
                    flush=True,
                )
            else:
                iostream.print(
                    colored(
                        f"\n>>>>>>>> EXECUTING {num_code_blocks} CODE BLOCKS (inferred languages are [{', '.join([x.language for x in code_blocks])}])...",
                        "red",
                    ),
                    flush=True,
                )

            # found code blocks, execute code.
            code_result = self._code_executor.execute_code_blocks(code_blocks)
            exitcode2str = "execution succeeded" if code_result.exit_code == 0 else "execution failed"
            return True, f"exitcode: {code_result.exit_code} ({exitcode2str})\nCode output: {code_result.output}"

        return False, None

    def generate_code_execution_reply(
        self,
        messages: Optional[List[Dict]] = None,
        sender: Optional[Agent] = None,
        config: Optional[Union[Dict, Literal[False]]] = None,
    ):
        """Generate a reply using code execution."""
        code_execution_config = config if config is not None else self._code_execution_config
        if code_execution_config is False:
            return False, None
        if messages is None:
            messages = self._oai_messages[sender]
        last_n_messages = code_execution_config.pop("last_n_messages", "auto")

        if not (isinstance(last_n_messages, (int, float)) and last_n_messages >= 0) and last_n_messages != "auto":
            raise ValueError("last_n_messages must be either a non-negative integer, or the string 'auto'.")

        messages_to_scan = last_n_messages
        if last_n_messages == "auto":
            # Find when the agent last spoke
            messages_to_scan = 0
            for i in range(len(messages)):
                message = messages[-(i + 1)]
                if "role" not in message:
                    break
                elif message["role"] != "user":
                    break
                else:
                    messages_to_scan += 1

        # iterate through the last n messages in reverse
        # if code blocks are found, execute the code blocks and return the output
        # if no code blocks are found, continue
        for i in range(min(len(messages), messages_to_scan)):
            message = messages[-(i + 1)]
            if not message["content"]:
                continue
            code_blocks = extract_code(message["content"])
            if len(code_blocks) == 1 and code_blocks[0][0] == UNKNOWN:
                continue

            # found code blocks, execute code and push "last_n_messages" back
            exitcode, logs = self.execute_code_blocks(code_blocks)
            code_execution_config["last_n_messages"] = last_n_messages
            exitcode2str = "execution succeeded" if exitcode == 0 else "execution failed"
            return True, f"exitcode: {exitcode} ({exitcode2str})\nCode output: {logs}"

        # no code blocks are found, push last_n_messages back and return.
        code_execution_config["last_n_messages"] = last_n_messages

        return False, None

    def generate_function_call_reply(
        self,
        messages: Optional[List[Dict]] = None,
        sender: Optional[Agent] = None,
        config: Optional[Any] = None,
    ) -> Tuple[bool, Union[Dict, None]]:
        """
        Generate a reply using function call.

        "function_call" replaced by "tool_calls" as of [OpenAI API v1.1.0](https://github.com/openai/openai-python/releases/tag/v1.1.0)
        See https://platform.openai.com/docs/api-reference/chat/create#chat-create-functions
        """
        if config is None:
            config = self
        if messages is None:
            messages = self._oai_messages[sender]
        message = messages[-1]
        if "function_call" in message and message["function_call"]:
            func_call = message["function_call"]
            func = self._function_map.get(func_call.get("name", None), None)
            if inspect.iscoroutinefunction(func):
                try:
                    # get the running loop if it was already created
                    loop = asyncio.get_running_loop()
                    close_loop = False
                except RuntimeError:
                    # create a loop if there is no running loop
                    loop = asyncio.new_event_loop()
                    close_loop = True

                _, func_return = loop.run_until_complete(self.a_execute_function(func_call))
                if close_loop:
                    loop.close()
            else:
                _, func_return = self.execute_function(message["function_call"])
            return True, func_return
        return False, None

    async def a_generate_function_call_reply(
        self,
        messages: Optional[List[Dict]] = None,
        sender: Optional[Agent] = None,
        config: Optional[Any] = None,
    ) -> Tuple[bool, Union[Dict, None]]:
        """
        Generate a reply using async function call.

        "function_call" replaced by "tool_calls" as of [OpenAI API v1.1.0](https://github.com/openai/openai-python/releases/tag/v1.1.0)
        See https://platform.openai.com/docs/api-reference/chat/create#chat-create-functions
        """
        if config is None:
            config = self
        if messages is None:
            messages = self._oai_messages[sender]
        message = messages[-1]
        if "function_call" in message:
            func_call = message["function_call"]
            func_name = func_call.get("name", "")
            func = self._function_map.get(func_name, None)
            if func and inspect.iscoroutinefunction(func):
                _, func_return = await self.a_execute_function(func_call)
            else:
                _, func_return = self.execute_function(func_call)
            return True, func_return

        return False, None

    def _str_for_tool_response(self, tool_response):
        return str(tool_response.get("content", ""))

    def generate_tool_calls_reply(
        self,
        messages: Optional[List[Dict]] = None,
        sender: Optional[Agent] = None,
        config: Optional[Any] = None,
    ) -> Tuple[bool, Union[Dict, None]]:
        """Generate a reply using tool call."""
        if config is None:
            config = self
        if messages is None:
            messages = self._oai_messages[sender]
        message = messages[-1]
        tool_returns = []
        for tool_call in message.get("tool_calls", []):
            function_call = tool_call.get("function", {})
            func = self._function_map.get(function_call.get("name", None), None)
            if inspect.iscoroutinefunction(func):
                try:
                    # get the running loop if it was already created
                    loop = asyncio.get_running_loop()
                    close_loop = False
                except RuntimeError:
                    # create a loop if there is no running loop
                    loop = asyncio.new_event_loop()
                    close_loop = True

                _, func_return = loop.run_until_complete(self.a_execute_function(function_call))
                if close_loop:
                    loop.close()
            else:
                _, func_return = self.execute_function(function_call)
            content = func_return.get("content", "")
            if content is None:
                content = ""
            tool_call_id = tool_call.get("id", None)
            if tool_call_id is not None:
                tool_call_response = {
                    "tool_call_id": tool_call_id,
                    "role": "tool",
                    "content": content,
                }
            else:
                # Do not include tool_call_id if it is not present.
                # This is to make the tool call object compatible with Mistral API.
                tool_call_response = {
                    "role": "tool",
                    "content": content,
                }
            tool_returns.append(tool_call_response)
        if tool_returns:
            return True, {
                "role": "tool",
                "tool_responses": tool_returns,
                "content": "\n\n".join([self._str_for_tool_response(tool_return) for tool_return in tool_returns]),
            }
        return False, None

    async def _a_execute_tool_call(self, tool_call):
        id = tool_call["id"]
        function_call = tool_call.get("function", {})
        _, func_return = await self.a_execute_function(function_call)
        return {
            "tool_call_id": id,
            "role": "tool",
            "content": func_return.get("content", ""),
        }

    async def a_generate_tool_calls_reply(
        self,
        messages: Optional[List[Dict]] = None,
        sender: Optional[Agent] = None,
        config: Optional[Any] = None,
    ) -> Tuple[bool, Union[Dict, None]]:
        """Generate a reply using async function call."""
        if config is None:
            config = self
        if messages is None:
            messages = self._oai_messages[sender]
        message = messages[-1]
        async_tool_calls = []
        for tool_call in message.get("tool_calls", []):
            async_tool_calls.append(self._a_execute_tool_call(tool_call))
        if async_tool_calls:
            tool_returns = await asyncio.gather(*async_tool_calls)
            return True, {
                "role": "tool",
                "tool_responses": tool_returns,
                "content": "\n\n".join([self._str_for_tool_response(tool_return) for tool_return in tool_returns]),
            }

        return False, None

    def check_termination_and_human_reply(
        self,
        messages: Optional[List[Dict]] = None,
        sender: Optional[Agent] = None,
        config: Optional[Any] = None,
    ) -> Tuple[bool, Union[str, None]]:
        """Check if the conversation should be terminated, and if human reply is provided.

        This method checks for conditions that require the conversation to be terminated, such as reaching
        a maximum number of consecutive auto-replies or encountering a termination message. Additionally,
        it prompts for and processes human input based on the configured human input mode, which can be
        'ALWAYS', 'NEVER', or 'TERMINATE'. The method also manages the consecutive auto-reply counter
        for the conversation and prints relevant messages based on the human input received.

        Args:
            - messages (Optional[List[Dict]]): A list of message dictionaries, representing the conversation history.
            - sender (Optional[Agent]): The agent object representing the sender of the message.
            - config (Optional[Any]): Configuration object, defaults to the current instance if not provided.

        Returns:
            - Tuple[bool, Union[str, Dict, None]]: A tuple containing a boolean indicating if the conversation
            should be terminated, and a human reply which can be a string, a dictionary, or None.
        """
        iostream = IOStream.get_default()

        if config is None:
            config = self
        if messages is None:
            messages = self._oai_messages[sender] if sender else []
        message = messages[-1]
        reply = ""
        no_human_input_msg = ""
        sender_name = "the sender" if sender is None else sender.name
        if self.human_input_mode == "ALWAYS":
            reply = self.get_human_input(
                f"Provide feedback to {sender_name}. Press enter to skip and use auto-reply, or type 'exit' to end the conversation: "
            )
            no_human_input_msg = "NO HUMAN INPUT RECEIVED." if not reply else ""
            # if the human input is empty, and the message is a termination message, then we will terminate the conversation
            reply = reply if reply or not self._is_termination_msg(message) else "exit"
        else:
            if self._consecutive_auto_reply_counter[sender] >= self._max_consecutive_auto_reply_dict[sender]:
                if self.human_input_mode == "NEVER":
                    reply = "exit"
                else:
                    # self.human_input_mode == "TERMINATE":
                    terminate = self._is_termination_msg(message)
                    reply = self.get_human_input(
                        f"Please give feedback to {sender_name}. Press enter or type 'exit' to stop the conversation: "
                        if terminate
                        else f"Please give feedback to {sender_name}. Press enter to skip and use auto-reply, or type 'exit' to stop the conversation: "
                    )
                    no_human_input_msg = "NO HUMAN INPUT RECEIVED." if not reply else ""
                    # if the human input is empty, and the message is a termination message, then we will terminate the conversation
                    reply = reply if reply or not terminate else "exit"
            elif self._is_termination_msg(message):
                if self.human_input_mode == "NEVER":
                    reply = "exit"
                else:
                    # self.human_input_mode == "TERMINATE":
                    reply = self.get_human_input(
                        f"Please give feedback to {sender_name}. Press enter or type 'exit' to stop the conversation: "
                    )
                    no_human_input_msg = "NO HUMAN INPUT RECEIVED." if not reply else ""
                    # if the human input is empty, and the message is a termination message, then we will terminate the conversation
                    reply = reply or "exit"

        # print the no_human_input_msg
        if no_human_input_msg:
            iostream.print(colored(f"\n>>>>>>>> {no_human_input_msg}", "red"), flush=True)

        # stop the conversation
        if reply == "exit":
            # reset the consecutive_auto_reply_counter
            self._consecutive_auto_reply_counter[sender] = 0
            return True, None

        # send the human reply
        if reply or self._max_consecutive_auto_reply_dict[sender] == 0:
            # reset the consecutive_auto_reply_counter
            self._consecutive_auto_reply_counter[sender] = 0
            # User provided a custom response, return function and tool failures indicating user interruption
            tool_returns = []
            if message.get("function_call", False):
                tool_returns.append(
                    {
                        "role": "function",
                        "name": message["function_call"].get("name", ""),
                        "content": "USER INTERRUPTED",
                    }
                )

            if message.get("tool_calls", False):
                tool_returns.extend(
                    [
                        {"role": "tool", "tool_call_id": tool_call.get("id", ""), "content": "USER INTERRUPTED"}
                        for tool_call in message["tool_calls"]
                    ]
                )

            response = {"role": "user", "content": reply}
            if tool_returns:
                response["tool_responses"] = tool_returns

            return True, response

        # increment the consecutive_auto_reply_counter
        self._consecutive_auto_reply_counter[sender] += 1
        if self.human_input_mode != "NEVER":
            iostream.print(colored("\n>>>>>>>> USING AUTO REPLY...", "red"), flush=True)

        return False, None

    async def a_check_termination_and_human_reply(
        self,
        messages: Optional[List[Dict]] = None,
        sender: Optional[Agent] = None,
        config: Optional[Any] = None,
    ) -> Tuple[bool, Union[str, None]]:
        """(async) Check if the conversation should be terminated, and if human reply is provided.

        This method checks for conditions that require the conversation to be terminated, such as reaching
        a maximum number of consecutive auto-replies or encountering a termination message. Additionally,
        it prompts for and processes human input based on the configured human input mode, which can be
        'ALWAYS', 'NEVER', or 'TERMINATE'. The method also manages the consecutive auto-reply counter
        for the conversation and prints relevant messages based on the human input received.

        Args:
            - messages (Optional[List[Dict]]): A list of message dictionaries, representing the conversation history.
            - sender (Optional[Agent]): The agent object representing the sender of the message.
            - config (Optional[Any]): Configuration object, defaults to the current instance if not provided.

        Returns:
            - Tuple[bool, Union[str, Dict, None]]: A tuple containing a boolean indicating if the conversation
            should be terminated, and a human reply which can be a string, a dictionary, or None.
        """
        iostream = IOStream.get_default()

        if config is None:
            config = self
        if messages is None:
            messages = self._oai_messages[sender] if sender else []
        message = messages[-1] if messages else {}
        reply = ""
        no_human_input_msg = ""
        sender_name = "the sender" if sender is None else sender.name
        if self.human_input_mode == "ALWAYS":
            reply = await self.a_get_human_input(
                f"Provide feedback to {sender_name}. Press enter to skip and use auto-reply, or type 'exit' to end the conversation: "
            )
            no_human_input_msg = "NO HUMAN INPUT RECEIVED." if not reply else ""
            # if the human input is empty, and the message is a termination message, then we will terminate the conversation
            reply = reply if reply or not self._is_termination_msg(message) else "exit"
        else:
            if self._consecutive_auto_reply_counter[sender] >= self._max_consecutive_auto_reply_dict[sender]:
                if self.human_input_mode == "NEVER":
                    reply = "exit"
                else:
                    # self.human_input_mode == "TERMINATE":
                    terminate = self._is_termination_msg(message)
                    reply = await self.a_get_human_input(
                        f"Please give feedback to {sender_name}. Press enter or type 'exit' to stop the conversation: "
                        if terminate
                        else f"Please give feedback to {sender_name}. Press enter to skip and use auto-reply, or type 'exit' to stop the conversation: "
                    )
                    no_human_input_msg = "NO HUMAN INPUT RECEIVED." if not reply else ""
                    # if the human input is empty, and the message is a termination message, then we will terminate the conversation
                    reply = reply if reply or not terminate else "exit"
            elif self._is_termination_msg(message):
                if self.human_input_mode == "NEVER":
                    reply = "exit"
                else:
                    # self.human_input_mode == "TERMINATE":
                    reply = await self.a_get_human_input(
                        f"Please give feedback to {sender_name}. Press enter or type 'exit' to stop the conversation: "
                    )
                    no_human_input_msg = "NO HUMAN INPUT RECEIVED." if not reply else ""
                    # if the human input is empty, and the message is a termination message, then we will terminate the conversation
                    reply = reply or "exit"

        # print the no_human_input_msg
        if no_human_input_msg:
            iostream.print(colored(f"\n>>>>>>>> {no_human_input_msg}", "red"), flush=True)

        # stop the conversation
        if reply == "exit":
            # reset the consecutive_auto_reply_counter
            self._consecutive_auto_reply_counter[sender] = 0
            return True, None

        # send the human reply
        if reply or self._max_consecutive_auto_reply_dict[sender] == 0:
            # User provided a custom response, return function and tool results indicating user interruption
            # reset the consecutive_auto_reply_counter
            self._consecutive_auto_reply_counter[sender] = 0
            tool_returns = []
            if message.get("function_call", False):
                tool_returns.append(
                    {
                        "role": "function",
                        "name": message["function_call"].get("name", ""),
                        "content": "USER INTERRUPTED",
                    }
                )

            if message.get("tool_calls", False):
                tool_returns.extend(
                    [
                        {"role": "tool", "tool_call_id": tool_call.get("id", ""), "content": "USER INTERRUPTED"}
                        for tool_call in message["tool_calls"]
                    ]
                )

            response = {"role": "user", "content": reply}
            if tool_returns:
                response["tool_responses"] = tool_returns

            return True, response

        # increment the consecutive_auto_reply_counter
        self._consecutive_auto_reply_counter[sender] += 1
        if self.human_input_mode != "NEVER":
            iostream.print(colored("\n>>>>>>>> USING AUTO REPLY...", "red"), flush=True)

        return False, None

    def generate_reply(
        self,
        messages: Optional[List[Dict[str, Any]]] = None,
        sender: Optional["Agent"] = None,
        **kwargs: Any,
    ) -> Union[str, Dict, None]:
        """Reply based on the conversation history and the sender.

        Either messages or sender must be provided.
        Register a reply_func with `None` as one trigger for it to be activated when `messages` is non-empty and `sender` is `None`.
        Use registered auto reply functions to generate replies.
        By default, the following functions are checked in order:
        1. check_termination_and_human_reply
        2. generate_function_call_reply (deprecated in favor of tool_calls)
        3. generate_tool_calls_reply
        4. generate_code_execution_reply
        5. generate_oai_reply
        Every function returns a tuple (final, reply).
        When a function returns final=False, the next function will be checked.
        So by default, termination and human reply will be checked first.
        If not terminating and human reply is skipped, execute function or code and return the result.
        AI replies are generated only when no code execution is performed.

        Args:
            messages: a list of messages in the conversation history.
            sender: sender of an Agent instance.

        Additional keyword arguments:
            exclude (List[Callable]): a list of reply functions to be excluded.

        Returns:
            str or dict or None: reply. None if no reply is generated.
        """
        if all((messages is None, sender is None)):
            error_msg = f"Either {messages=} or {sender=} must be provided."
            logger.error(error_msg)
            raise AssertionError(error_msg)

        if messages is None:
            messages = self._oai_messages[sender]

        # Call the hookable method that gives registered hooks a chance to process the last message.
        # Message modifications do not affect the incoming messages or self._oai_messages.
        messages = self.process_last_received_message(messages)

        # Call the hookable method that gives registered hooks a chance to process all messages.
        # Message modifications do not affect the incoming messages or self._oai_messages.
        messages = self.process_all_messages_before_reply(messages)

        for reply_func_tuple in self._reply_func_list:
            reply_func = reply_func_tuple["reply_func"]
            if "exclude" in kwargs and reply_func in kwargs["exclude"]:
                continue
            if inspect.iscoroutinefunction(reply_func):
                continue
            if self._match_trigger(reply_func_tuple["trigger"], sender):
                final, reply = reply_func(self, messages=messages, sender=sender, config=reply_func_tuple["config"])
                if final:
                    return reply
        return self._default_auto_reply

    async def a_generate_reply(
        self,
        messages: Optional[List[Dict[str, Any]]] = None,
        sender: Optional["Agent"] = None,
        **kwargs: Any,
    ) -> Union[str, Dict[str, Any], None]:
        """(async) Reply based on the conversation history and the sender.

        Either messages or sender must be provided.
        Register a reply_func with `None` as one trigger for it to be activated when `messages` is non-empty and `sender` is `None`.
        Use registered auto reply functions to generate replies.
        By default, the following functions are checked in order:
        1. check_termination_and_human_reply
        2. generate_function_call_reply
        3. generate_tool_calls_reply
        4. generate_code_execution_reply
        5. generate_oai_reply
        Every function returns a tuple (final, reply).
        When a function returns final=False, the next function will be checked.
        So by default, termination and human reply will be checked first.
        If not terminating and human reply is skipped, execute function or code and return the result.
        AI replies are generated only when no code execution is performed.

        Args:
            messages: a list of messages in the conversation history.
            sender: sender of an Agent instance.

        Additional keyword arguments:
            exclude (List[Callable]): a list of reply functions to be excluded.

        Returns:
            str or dict or None: reply. None if no reply is generated.
        """
        if all((messages is None, sender is None)):
            error_msg = f"Either {messages=} or {sender=} must be provided."
            logger.error(error_msg)
            raise AssertionError(error_msg)

        if messages is None:
            messages = self._oai_messages[sender]

        # Call the hookable method that gives registered hooks a chance to process all messages.
        # Message modifications do not affect the incoming messages or self._oai_messages.
        messages = self.process_all_messages_before_reply(messages)

        # Call the hookable method that gives registered hooks a chance to process the last message.
        # Message modifications do not affect the incoming messages or self._oai_messages.
        messages = self.process_last_received_message(messages)

        for reply_func_tuple in self._reply_func_list:
            reply_func = reply_func_tuple["reply_func"]
            if "exclude" in kwargs and reply_func in kwargs["exclude"]:
                continue

            if self._match_trigger(reply_func_tuple["trigger"], sender):
                if inspect.iscoroutinefunction(reply_func):
                    final, reply = await reply_func(
                        self, messages=messages, sender=sender, config=reply_func_tuple["config"]
                    )
                else:
                    final, reply = reply_func(self, messages=messages, sender=sender, config=reply_func_tuple["config"])
                if final:
                    return reply
        return self._default_auto_reply

    def _match_trigger(self, trigger: Union[None, str, type, Agent, Callable, List], sender: Optional[Agent]) -> bool:
        """Check if the sender matches the trigger.

        Args:
            - trigger (Union[None, str, type, Agent, Callable, List]): The condition to match against the sender.
            Can be `None`, string, type, `Agent` instance, callable, or a list of these.
            - sender (Agent): The sender object or type to be matched against the trigger.

        Returns:
            - bool: Returns `True` if the sender matches the trigger, otherwise `False`.

        Raises:
            - ValueError: If the trigger type is unsupported.
        """
        if trigger is None:
            return sender is None
        elif isinstance(trigger, str):
            if sender is None:
                raise SenderRequired()
            return trigger == sender.name
        elif isinstance(trigger, type):
            return isinstance(sender, trigger)
        elif isinstance(trigger, Agent):
            # return True if the sender is the same type (class) as the trigger
            return trigger == sender
        elif isinstance(trigger, Callable):
            rst = trigger(sender)
            assert isinstance(rst, bool), f"trigger {trigger} must return a boolean value."
            return rst
        elif isinstance(trigger, list):
            return any(self._match_trigger(t, sender) for t in trigger)
        else:
            raise ValueError(f"Unsupported trigger type: {type(trigger)}")

    def get_human_input(self, prompt: str) -> str:
        """Get human input.

        Override this method to customize the way to get human input.

        Args:
            prompt (str): prompt for the human input.

        Returns:
            str: human input.
        """
        iostream = IOStream.get_default()

        reply = iostream.input(prompt)
        self._human_input.append(reply)
        return reply

    async def a_get_human_input(self, prompt: str) -> str:
        """(Async) Get human input.

        Override this method to customize the way to get human input.

        Args:
            prompt (str): prompt for the human input.

        Returns:
            str: human input.
        """
        loop = asyncio.get_running_loop()
        reply = await loop.run_in_executor(None, functools.partial(self.get_human_input, prompt))
        return reply

    def run_code(self, code, **kwargs):
        """Run the code and return the result.

        Override this function to modify the way to run the code.
        Args:
            code (str): the code to be executed.
            **kwargs: other keyword arguments.

        Returns:
            A tuple of (exitcode, logs, image).
            exitcode (int): the exit code of the code execution.
            logs (str): the logs of the code execution.
            image (str or None): the docker image used for the code execution.
        """
        return execute_code(code, **kwargs)

    def execute_code_blocks(self, code_blocks):
        """Execute the code blocks and return the result."""
        iostream = IOStream.get_default()

        logs_all = ""
        for i, code_block in enumerate(code_blocks):
            lang, code = code_block
            if not lang:
                lang = infer_lang(code)
            iostream.print(
                colored(
                    f"\n>>>>>>>> EXECUTING CODE BLOCK {i} (inferred language is {lang})...",
                    "red",
                ),
                flush=True,
            )
            if lang in ["bash", "shell", "sh"]:
                exitcode, logs, image = self.run_code(code, lang=lang, **self._code_execution_config)
            elif lang in ["python", "Python"]:
                if code.startswith("# filename: "):
                    filename = code[11 : code.find("\n")].strip()
                else:
                    filename = None
                exitcode, logs, image = self.run_code(
                    code,
                    lang="python",
                    filename=filename,
                    **self._code_execution_config,
                )
            else:
                # In case the language is not supported, we return an error message.
                exitcode, logs, image = (
                    1,
                    f"unknown language {lang}",
                    None,
                )
                # raise NotImplementedError
            if image is not None:
                self._code_execution_config["use_docker"] = image
            logs_all += "\n" + logs
            if exitcode != 0:
                return exitcode, logs_all
        return exitcode, logs_all

    @staticmethod
    def _format_json_str(jstr):
        """Remove newlines outside of quotes, and handle JSON escape sequences.

        1. this function removes the newline in the query outside of quotes otherwise json.loads(s) will fail.
            Ex 1:
            "{\n"tool": "python",\n"query": "print('hello')\nprint('world')"\n}" -> "{"tool": "python","query": "print('hello')\nprint('world')"}"
            Ex 2:
            "{\n  \"location\": \"Boston, MA\"\n}" -> "{"location": "Boston, MA"}"

        2. this function also handles JSON escape sequences inside quotes,
            Ex 1:
            '{"args": "a\na\na\ta"}' -> '{"args": "a\\na\\na\\ta"}'
        """
        result = []
        inside_quotes = False
        last_char = " "
        for char in jstr:
            if last_char != "\\" and char == '"':
                inside_quotes = not inside_quotes
            last_char = char
            if not inside_quotes and char == "\n":
                continue
            if inside_quotes and char == "\n":
                char = "\\n"
            if inside_quotes and char == "\t":
                char = "\\t"
            result.append(char)
        return "".join(result)

    def execute_function(self, func_call, verbose: bool = False) -> Tuple[bool, Dict[str, str]]:
        """Execute a function call and return the result.

        Override this function to modify the way to execute function and tool calls.

        Args:
            func_call: a dictionary extracted from openai message at "function_call" or "tool_calls" with keys "name" and "arguments".

        Returns:
            A tuple of (is_exec_success, result_dict).
            is_exec_success (boolean): whether the execution is successful.
            result_dict: a dictionary with keys "name", "role", and "content". Value of "role" is "function".

        "function_call" deprecated as of [OpenAI API v1.1.0](https://github.com/openai/openai-python/releases/tag/v1.1.0)
        See https://platform.openai.com/docs/api-reference/chat/create#chat-create-function_call
        """
        iostream = IOStream.get_default()

        func_name = func_call.get("name", "")
        func = self._function_map.get(func_name, None)

        is_exec_success = False
        if func is not None:
            # Extract arguments from a json-like string and put it into a dict.
            input_string = self._format_json_str(func_call.get("arguments", "{}"))
            try:
                arguments = json.loads(input_string)
            except json.JSONDecodeError as e:
                arguments = None
                content = f"Error: {e}\n You argument should follow json format."

            # Try to execute the function
            if arguments is not None:
                iostream.print(
                    colored(f"\n>>>>>>>> EXECUTING FUNCTION {func_name}...", "magenta"),
                    flush=True,
                )
                try:
                    content = func(**arguments)
                    is_exec_success = True
                except Exception as e:
                    content = f"Error: {e}"
        else:
            content = f"Error: Function {func_name} not found."

        if verbose:
            iostream.print(
                colored(f"\nInput arguments: {arguments}\nOutput:\n{content}", "magenta"),
                flush=True,
            )

        return is_exec_success, {
            "name": func_name,
            "role": "function",
            "content": str(content),
        }

    async def a_execute_function(self, func_call):
        """Execute an async function call and return the result.

        Override this function to modify the way async functions and tools are executed.

        Args:
            func_call: a dictionary extracted from openai message at key "function_call" or "tool_calls" with keys "name" and "arguments".

        Returns:
            A tuple of (is_exec_success, result_dict).
            is_exec_success (boolean): whether the execution is successful.
            result_dict: a dictionary with keys "name", "role", and "content". Value of "role" is "function".

        "function_call" deprecated as of [OpenAI API v1.1.0](https://github.com/openai/openai-python/releases/tag/v1.1.0)
        See https://platform.openai.com/docs/api-reference/chat/create#chat-create-function_call
        """
        iostream = IOStream.get_default()

        func_name = func_call.get("name", "")
        func = self._function_map.get(func_name, None)

        is_exec_success = False
        if func is not None:
            # Extract arguments from a json-like string and put it into a dict.
            input_string = self._format_json_str(func_call.get("arguments", "{}"))
            try:
                arguments = json.loads(input_string)
            except json.JSONDecodeError as e:
                arguments = None
                content = f"Error: {e}\n You argument should follow json format."

            # Try to execute the function
            if arguments is not None:
                iostream.print(
                    colored(f"\n>>>>>>>> EXECUTING ASYNC FUNCTION {func_name}...", "magenta"),
                    flush=True,
                )
                try:
                    if inspect.iscoroutinefunction(func):
                        content = await func(**arguments)
                    else:
                        # Fallback to sync function if the function is not async
                        content = func(**arguments)
                    is_exec_success = True
                except Exception as e:
                    content = f"Error: {e}"
        else:
            content = f"Error: Function {func_name} not found."

        return is_exec_success, {
            "name": func_name,
            "role": "function",
            "content": str(content),
        }

    def generate_init_message(self, message: Union[Dict, str, None], **kwargs) -> Union[str, Dict]:
        """Generate the initial message for the agent.
        If message is None, input() will be called to get the initial message.

        Args:
            message (str or None): the message to be processed.
            **kwargs: any additional information. It has the following reserved fields:
                "carryover": a string or a list of string to specify the carryover information to be passed to this chat. It can be a string or a list of string.
                    If provided, we will combine this carryover with the "message" content when generating the initial chat
                    message.
        Returns:
            str or dict: the processed message.
        """
        if message is None:
            message = self.get_human_input(">")
        if isinstance(message, str):
            return self._process_carryover(message, kwargs)
        elif isinstance(message, dict):
            message = message.copy()
            # TODO: Do we need to do the following?
            # if message.get("content") is None:
            #     message["content"] = self.get_human_input(">")
            message["content"] = self._process_carryover(message.get("content", ""), kwargs)
            return message

    def _process_carryover(self, message: str, kwargs: dict) -> str:
        carryover = kwargs.get("carryover")
        if carryover:
            # if carryover is string
            if isinstance(carryover, str):
                message += "\nContext: \n" + carryover
            elif isinstance(carryover, list):
                message += "\nContext: \n" + ("\n").join([t for t in carryover])
            else:
                raise InvalidCarryOverType(
                    "Carryover should be a string or a list of strings. Not adding carryover to the message."
                )
        return message

    async def a_generate_init_message(self, message: Union[Dict, str, None], **kwargs) -> Union[str, Dict]:
        """Generate the initial message for the agent.
        If message is None, input() will be called to get the initial message.

        Args:
            Please refer to `generate_init_message` for the description of the arguments.

        Returns:
            str or dict: the processed message.
        """
        if message is None:
            message = await self.a_get_human_input(">")
        if isinstance(message, str):
            return self._process_carryover(message, kwargs)
        elif isinstance(message, dict):
            message = message.copy()
            message["content"] = self._process_carryover(message["content"], kwargs)
            return message

    def register_function(self, function_map: Dict[str, Union[Callable, None]]):
        """Register functions to the agent.

        Args:
            function_map: a dictionary mapping function names to functions. if function_map[name] is None, the function will be removed from the function_map.
        """
        for name, func in function_map.items():
            self._assert_valid_name(name)
            if func is None and name not in self._function_map.keys():
                warnings.warn(f"The function {name} to remove doesn't exist", name)
        self._function_map.update(function_map)
        self._function_map = {k: v for k, v in self._function_map.items() if v is not None}

    def update_function_signature(self, func_sig: Union[str, Dict], is_remove: None):
        """update a function_signature in the LLM configuration for function_call.

        Args:
            func_sig (str or dict): description/name of the function to update/remove to the model. See: https://platform.openai.com/docs/api-reference/chat/create#chat/create-functions
            is_remove: whether removing the function from llm_config with name 'func_sig'

        Deprecated as of [OpenAI API v1.1.0](https://github.com/openai/openai-python/releases/tag/v1.1.0)
        See https://platform.openai.com/docs/api-reference/chat/create#chat-create-function_call
        """

        if not isinstance(self.llm_config, dict):
            error_msg = "To update a function signature, agent must have an llm_config"
            logger.error(error_msg)
            raise AssertionError(error_msg)

        if is_remove:
            if "functions" not in self.llm_config.keys():
                error_msg = "The agent config doesn't have function {name}.".format(name=func_sig)
                logger.error(error_msg)
                raise AssertionError(error_msg)
            else:
                self.llm_config["functions"] = [
                    func for func in self.llm_config["functions"] if func["name"] != func_sig
                ]
        else:
            if not isinstance(func_sig, dict):
                raise ValueError(
                    f"The function signature must be of the type dict. Received function signature type {type(func_sig)}"
                )

            self._assert_valid_name(func_sig["name"])
            if "functions" in self.llm_config.keys():
                self.llm_config["functions"] = [
                    func for func in self.llm_config["functions"] if func.get("name") != func_sig["name"]
                ] + [func_sig]
            else:
                self.llm_config["functions"] = [func_sig]

        if len(self.llm_config["functions"]) == 0:
            del self.llm_config["functions"]

        self.client = OpenAIWrapper(**self.llm_config)

    def update_tool_signature(self, tool_sig: Union[str, Dict], is_remove: None):
        """update a tool_signature in the LLM configuration for tool_call.

        Args:
            tool_sig (str or dict): description/name of the tool to update/remove to the model. See: https://platform.openai.com/docs/api-reference/chat/create#chat-create-tools
            is_remove: whether removing the tool from llm_config with name 'tool_sig'
        """

        if not self.llm_config:
            error_msg = "To update a tool signature, agent must have an llm_config"
            logger.error(error_msg)
            raise AssertionError(error_msg)

        if is_remove:
            if "tools" not in self.llm_config.keys():
                error_msg = "The agent config doesn't have tool {name}.".format(name=tool_sig)
                logger.error(error_msg)
                raise AssertionError(error_msg)
            else:
                self.llm_config["tools"] = [
                    tool for tool in self.llm_config["tools"] if tool["function"]["name"] != tool_sig
                ]
        else:
            if not isinstance(tool_sig, dict):
                raise ValueError(
                    f"The tool signature must be of the type dict. Received tool signature type {type(tool_sig)}"
                )
            self._assert_valid_name(tool_sig["function"]["name"])
            if "tools" in self.llm_config.keys():
                self.llm_config["tools"] = [
                    tool
                    for tool in self.llm_config["tools"]
                    if tool.get("function", {}).get("name") != tool_sig["function"]["name"]
                ] + [tool_sig]
            else:
                self.llm_config["tools"] = [tool_sig]

        if len(self.llm_config["tools"]) == 0:
            del self.llm_config["tools"]

        self.client = OpenAIWrapper(**self.llm_config)

    def can_execute_function(self, name: Union[List[str], str]) -> bool:
        """Whether the agent can execute the function."""
        names = name if isinstance(name, list) else [name]
        return all([n in self._function_map for n in names])

    @property
    def function_map(self) -> Dict[str, Callable]:
        """Return the function map."""
        return self._function_map

    def _wrap_function(self, func: F) -> F:
        """Wrap the function to dump the return value to json.

        Handles both sync and async functions.

        Args:
            func: the function to be wrapped.

        Returns:
            The wrapped function.
        """

        @load_basemodels_if_needed
        @functools.wraps(func)
        def _wrapped_func(*args, **kwargs):
            retval = func(*args, **kwargs)

            return serialize_to_str(retval)

        @load_basemodels_if_needed
        @functools.wraps(func)
        async def _a_wrapped_func(*args, **kwargs):
            retval = await func(*args, **kwargs)
            return serialize_to_str(retval)

        wrapped_func = _a_wrapped_func if inspect.iscoroutinefunction(func) else _wrapped_func

        # needed for testing
        wrapped_func._origin = func

        return wrapped_func

    def register_for_llm(
        self,
        *,
        name: Optional[str] = None,
        description: Optional[str] = None,
        api_style: Literal["function", "tool"] = "tool",
    ) -> Callable[[F], F]:
        """Decorator factory for registering a function to be used by an agent.

        It's return value is used to decorate a function to be registered to the agent. The function uses type hints to
        specify the arguments and return type. The function name is used as the default name for the function,
        but a custom name can be provided. The function description is used to describe the function in the
        agent's configuration.

        Args:
            name (optional(str)): name of the function. If None, the function name will be used (default: None).
            description (optional(str)): description of the function (default: None). It is mandatory
                for the initial decorator, but the following ones can omit it.
            api_style: (literal): the API style for function call.
                For Azure OpenAI API, use version 2023-12-01-preview or later.
                `"function"` style will be deprecated. For earlier version use
                `"function"` if `"tool"` doesn't work.
                See [Azure OpenAI documentation](https://learn.microsoft.com/en-us/azure/ai-services/openai/how-to/function-calling?tabs=python) for details.

        Returns:
            The decorator for registering a function to be used by an agent.

        Examples:
            ```
            @user_proxy.register_for_execution()
            @agent2.register_for_llm()
            @agent1.register_for_llm(description="This is a very useful function")
            def my_function(a: Annotated[str, "description of a parameter"] = "a", b: int, c=3.14) -> str:
                 return a + str(b * c)
            ```

            For Azure OpenAI versions prior to 2023-12-01-preview, set `api_style`
            to `"function"` if `"tool"` doesn't work:
            ```
            @agent2.register_for_llm(api_style="function")
            def my_function(a: Annotated[str, "description of a parameter"] = "a", b: int, c=3.14) -> str:
                 return a + str(b * c)
            ```

        """

        def _decorator(func: F) -> F:
            """Decorator for registering a function to be used by an agent.

            Args:
                func: the function to be registered.

            Returns:
                The function to be registered, with the _description attribute set to the function description.

            Raises:
                ValueError: if the function description is not provided and not propagated by a previous decorator.
                RuntimeError: if the LLM config is not set up before registering a function.

            """
            # name can be overwritten by the parameter, by default it is the same as function name
            if name:
                func._name = name
            elif not hasattr(func, "_name"):
                func._name = func.__name__

            # description is propagated from the previous decorator, but it is mandatory for the first one
            if description:
                func._description = description
            else:
                if not hasattr(func, "_description"):
                    raise ValueError("Function description is required, none found.")

            # get JSON schema for the function
            f = get_function_schema(func, name=func._name, description=func._description)

            # register the function to the agent if there is LLM config, raise an exception otherwise
            if self.llm_config is None:
                raise RuntimeError("LLM config must be setup before registering a function for LLM.")

            if api_style == "function":
                f = f["function"]
                self.update_function_signature(f, is_remove=False)
            elif api_style == "tool":
                self.update_tool_signature(f, is_remove=False)
            else:
                raise ValueError(f"Unsupported API style: {api_style}")

            return func

        return _decorator

    def register_for_execution(
        self,
        name: Optional[str] = None,
    ) -> Callable[[F], F]:
        """Decorator factory for registering a function to be executed by an agent.

        It's return value is used to decorate a function to be registered to the agent.

        Args:
            name (optional(str)): name of the function. If None, the function name will be used (default: None).

        Returns:
            The decorator for registering a function to be used by an agent.

        Examples:
            ```
            @user_proxy.register_for_execution()
            @agent2.register_for_llm()
            @agent1.register_for_llm(description="This is a very useful function")
            def my_function(a: Annotated[str, "description of a parameter"] = "a", b: int, c=3.14):
                 return a + str(b * c)
            ```

        """

        def _decorator(func: F) -> F:
            """Decorator for registering a function to be used by an agent.

            Args:
                func: the function to be registered.

            Returns:
                The function to be registered, with the _description attribute set to the function description.

            Raises:
                ValueError: if the function description is not provided and not propagated by a previous decorator.

            """
            # name can be overwritten by the parameter, by default it is the same as function name
            if name:
                func._name = name
            elif not hasattr(func, "_name"):
                func._name = func.__name__

            self.register_function({func._name: self._wrap_function(func)})

            return func

        return _decorator

    def register_model_client(self, model_client_cls: ModelClient, **kwargs):
        """Register a model client.

        Args:
            model_client_cls: A custom client class that follows the Client interface
            **kwargs: The kwargs for the custom client class to be initialized with
        """
        self.client.register_model_client(model_client_cls, **kwargs)

    def register_hook(self, hookable_method: str, hook: Callable):
        """
        Registers a hook to be called by a hookable method, in order to add a capability to the agent.
        Registered hooks are kept in lists (one per hookable method), and are called in their order of registration.

        Args:
            hookable_method: A hookable method name implemented by ConversableAgent.
            hook: A method implemented by a subclass of AgentCapability.
        """
        assert hookable_method in self.hook_lists, f"{hookable_method} is not a hookable method."
        hook_list = self.hook_lists[hookable_method]
        assert hook not in hook_list, f"{hook} is already registered as a hook."
        hook_list.append(hook)

    def process_all_messages_before_reply(self, messages: List[Dict]) -> List[Dict]:
        """
        Calls any registered capability hooks to process all messages, potentially modifying the messages.
        """
        hook_list = self.hook_lists["process_all_messages_before_reply"]
        # If no hooks are registered, or if there are no messages to process, return the original message list.
        if len(hook_list) == 0 or messages is None:
            return messages

        # Call each hook (in order of registration) to process the messages.
        processed_messages = messages
        for hook in hook_list:
            processed_messages = hook(processed_messages)
        return processed_messages

    def process_last_received_message(self, messages):
        """
        Calls any registered capability hooks to use and potentially modify the text of the last message,
        as long as the last message is not a function call or exit command.
        """

        # If any required condition is not met, return the original message list.
        hook_list = self.hook_lists["process_last_received_message"]
        if len(hook_list) == 0:
            return messages  # No hooks registered.
        if messages is None:
            return None  # No message to process.
        if len(messages) == 0:
            return messages  # No message to process.
        last_message = messages[-1]
        if "function_call" in last_message:
            return messages  # Last message is a function call.
        if "context" in last_message:
            return messages  # Last message contains a context key.
        if "content" not in last_message:
            return messages  # Last message has no content.

        user_content = last_message["content"]
        if not isinstance(user_content, str) and not isinstance(user_content, list):
            # if the user_content is a string, it is for regular LLM
            # if the user_content is a list, it should follow the multimodal LMM format.
            return messages
        if user_content == "exit":
            return messages  # Last message is an exit command.

        # Call each hook (in order of registration) to process the user's message.
        processed_user_content = user_content
        for hook in hook_list:
            processed_user_content = hook(processed_user_content)
        if processed_user_content == user_content:
            return messages  # No hooks actually modified the user's message.

        # Replace the last user message with the expanded one.
        messages = messages.copy()
        messages[-1]["content"] = processed_user_content
        return messages

    def print_usage_summary(self, mode: Union[str, List[str]] = ["actual", "total"]) -> None:
        """Print the usage summary."""
        iostream = IOStream.get_default()

        if self.client is None:
            iostream.print(f"No cost incurred from agent '{self.name}'.")
        else:
            iostream.print(f"Agent '{self.name}':")
            self.client.print_usage_summary(mode)

    def get_actual_usage(self) -> Union[None, Dict[str, int]]:
        """Get the actual usage summary."""
        if self.client is None:
            return None
        else:
            return self.client.actual_usage_summary

    def get_total_usage(self) -> Union[None, Dict[str, int]]:
        """Get the total usage summary."""
        if self.client is None:
            return None
        else:
            return self.client.total_usage_summary


def register_function(
    f: Callable[..., Any],
    *,
    caller: ConversableAgent,
    executor: ConversableAgent,
    name: Optional[str] = None,
    description: str,
) -> None:
    """Register a function to be proposed by an agent and executed for an executor.

    This function can be used instead of function decorators `@ConversationAgent.register_for_llm` and
    `@ConversationAgent.register_for_execution`.

    Args:
        f: the function to be registered.
        caller: the agent calling the function, typically an instance of ConversableAgent.
        executor: the agent executing the function, typically an instance of UserProxy.
        name: name of the function. If None, the function name will be used (default: None).
        description: description of the function. The description is used by LLM to decode whether the function
            is called. Make sure the description is properly describing what the function does or it might not be
            called by LLM when needed.

    """
    f = caller.register_for_llm(name=name, description=description)(f)
    executor.register_for_execution(name=name)(f)<|MERGE_RESOLUTION|>--- conflicted
+++ resolved
@@ -338,8 +338,6 @@
                 "ignore_async_in_sync_chat": ignore_async_in_sync_chat and inspect.iscoroutinefunction(reply_func),
             },
         )
-<<<<<<< HEAD
-=======
 
     def replace_reply_func(self, old_reply_func: Callable, new_reply_func: Callable):
         """Replace a registered reply function with a new one.
@@ -351,7 +349,6 @@
         for f in self._reply_func_list:
             if f["reply_func"] == old_reply_func:
                 f["reply_func"] = new_reply_func
->>>>>>> 8fe54bb8
 
     @staticmethod
     def _summary_from_nested_chats(
