--- conflicted
+++ resolved
@@ -70,13 +70,9 @@
     print("Result summary:", res.summary)
     print("Human input:", res.human_input)
     print("chat history:", res.chat_history)
-<<<<<<< HEAD
-    assert len(res.chat_history) == 6
-=======
     assert (
         len(res.chat_history) == 6
     ), f"Chat history should have 6 messages because max_turns is set to 3 (and user keep request try again) but has {len(res.chat_history)}."
->>>>>>> c7d9fefe
 
 
 if __name__ == "__main__":
