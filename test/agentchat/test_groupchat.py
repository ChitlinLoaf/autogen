--- conflicted
+++ resolved
@@ -434,12 +434,8 @@
     # test_broadcast()
     # test_chat_manager()
     # test_plugin()
-    test_speaker_selection_method()
+    # test_speaker_selection_method()
     # test_n_agents_less_than_3()
     # test_agent_mentions()
-<<<<<<< HEAD
     # test_termination()
-    test_next_agent()
-=======
-    # test_termination()
->>>>>>> c4a1b33d
+    test_next_agent()